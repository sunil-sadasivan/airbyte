plugins {
<<<<<<< HEAD
    id "java-library"
}

dependencies {
    implementation group:'org.xerial', name:'sqlite-jdbc', version:'3.8.11.2'
    implementation group: 'org.apache.commons', name: 'commons-dbcp2', version: '2.7.0'
=======
    id "com.diffplug.spotless" version "5.1.1"
}

compileJava.dependsOn 'spotlessApply'

spotless {
    java {
        googleJavaFormat('1.8')
    }
>>>>>>> 4319ba4d
}<|MERGE_RESOLUTION|>--- conflicted
+++ resolved
@@ -1,13 +1,11 @@
 plugins {
-<<<<<<< HEAD
     id "java-library"
+    id "com.diffplug.spotless" version "5.1.1"
 }
 
 dependencies {
     implementation group:'org.xerial', name:'sqlite-jdbc', version:'3.8.11.2'
     implementation group: 'org.apache.commons', name: 'commons-dbcp2', version: '2.7.0'
-=======
-    id "com.diffplug.spotless" version "5.1.1"
 }
 
 compileJava.dependsOn 'spotlessApply'
@@ -16,5 +14,4 @@
     java {
         googleJavaFormat('1.8')
     }
->>>>>>> 4319ba4d
 }