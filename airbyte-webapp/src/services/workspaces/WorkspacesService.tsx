import React, { useCallback, useContext, useMemo } from "react";
import { useMutation, useQueryClient } from "react-query";

import useRouter from "hooks/useRouter";
import { Workspace, WorkspaceService, WorkspaceState } from "core/domain/workspace";
import { RoutePaths } from "pages/routePaths";
import { useConfig } from "config";

import { useDefaultRequestMiddlewares } from "../useDefaultRequestMiddlewares";
import { useInitService } from "../useInitService";
import { SCOPE_USER, SCOPE_WORKSPACE } from "../Scope";
import { useSuspenseQuery } from "../connector/useSuspenseQuery";

export const workspaceKeys = {
  all: [SCOPE_USER, "workspaces"] as const,
  lists: () => [...workspaceKeys.all, "list"] as const,
  list: (filters: string) => [...workspaceKeys.lists(), { filters }] as const,
  detail: (workspaceId: string) => [...workspaceKeys.all, "details", workspaceId] as const,
  state: (workspaceId: string) => [...workspaceKeys.all, "state", workspaceId] as const,
};

type Context = {
  selectWorkspace: (workspaceId?: string | null | Workspace) => void;
  exitWorkspace: () => void;
};

export const WorkspaceServiceContext = React.createContext<Context | null>(null);

const useSelectWorkspace = (): ((workspace?: string | null | Workspace) => void) => {
  const queryClient = useQueryClient();
  const { push } = useRouter();

  return useCallback(
    async (workspace) => {
      if (typeof workspace === "object") {
        push(`/${RoutePaths.Workspaces}/${workspace?.workspaceId}`);
      } else {
        push(`/${RoutePaths.Workspaces}/${workspace}`);
      }
      await queryClient.removeQueries(SCOPE_WORKSPACE);
    },
    [push, queryClient]
  );
};

export const WorkspaceServiceProvider: React.FC = ({ children }) => {
  const selectWorkspace = useSelectWorkspace();

  const ctx = useMemo<Context>(
    () => ({
      selectWorkspace,
      exitWorkspace: () => {
        selectWorkspace("");
      },
    }),
    [selectWorkspace]
  );

  return <WorkspaceServiceContext.Provider value={ctx}>{children}</WorkspaceServiceContext.Provider>;
};

export const useWorkspaceService = (): Context => {
  const workspaceService = useContext(WorkspaceServiceContext);
  if (!workspaceService) {
    throw new Error("useWorkspaceService must be used within a WorkspaceServiceProvider.");
  }

  return workspaceService;
};

function useWorkspaceApiService(): WorkspaceService {
  const config = useConfig();
  const middlewares = useDefaultRequestMiddlewares();

  return useInitService(
    () => new WorkspaceService(config.apiUrl, middlewares),
    // eslint-disable-next-line react-hooks/exhaustive-deps
    [config]
  );
}

export const useCurrentWorkspaceId = (): string => {
  const { params } = useRouter<unknown, { workspaceId: string }>();

  return params.workspaceId;
};

export const useCurrentWorkspace = (): Workspace => {
  const workspaceId = useCurrentWorkspaceId();

  return useGetWorkspace(workspaceId, {
    staleTime: Infinity,
  });
};

export const useCurrentWorkspaceState = (): WorkspaceState => {
  const workspaceId = useCurrentWorkspaceId();
  const service = useWorkspaceApiService();

<<<<<<< HEAD
  return (useQuery(workspaceKeys.state(workspaceId), () => service.getState(workspaceId), {
=======
  return useSuspenseQuery(workspaceKeys.state(workspaceId), () => service.getState(workspaceId), {
>>>>>>> b25c0de6
    // We want to keep this query only shortly in cache, so we refetch
    // the data whenever the user might have changed sources/destinations/connections
    // without requiring to manually invalidate that query on each change.
    cacheTime: 5 * 1000,
<<<<<<< HEAD
  }) as QueryObserverSuccessResult<WorkspaceState>).data;
=======
  });
>>>>>>> b25c0de6
};

export const useListWorkspaces = (): Workspace[] => {
  const service = useWorkspaceApiService();

<<<<<<< HEAD
  return (useQuery(workspaceKeys.lists(), () => service.list()) as QueryObserverSuccessResult<{
    workspaces: Workspace[];
  }>).data.workspaces;
=======
  return useSuspenseQuery(workspaceKeys.lists(), () => service.list()).workspaces;
>>>>>>> b25c0de6
};

export const useGetWorkspace = (
  workspaceId: string,
  options?: {
    staleTime: number;
  }
): Workspace => {
  const service = useWorkspaceApiService();

<<<<<<< HEAD
  return (useQuery(
    workspaceKeys.detail(workspaceId),
    () => service.get(workspaceId),
    options
  ) as QueryObserverSuccessResult<Workspace>).data;
=======
  return useSuspenseQuery(workspaceKeys.detail(workspaceId), () => service.get(workspaceId), options);
>>>>>>> b25c0de6
};

export const useUpdateWorkspace = () => {
  const service = useWorkspaceApiService();
  const queryClient = useQueryClient();

  return useMutation((workspace: Record<string, unknown>) => service.update(workspace), {
    onSuccess: (data) => {
      queryClient.setQueryData(workspaceKeys.detail(data.workspaceId), data);
    },
  });
};<|MERGE_RESOLUTION|>--- conflicted
+++ resolved
@@ -97,32 +97,18 @@
   const workspaceId = useCurrentWorkspaceId();
   const service = useWorkspaceApiService();
 
-<<<<<<< HEAD
-  return (useQuery(workspaceKeys.state(workspaceId), () => service.getState(workspaceId), {
-=======
   return useSuspenseQuery(workspaceKeys.state(workspaceId), () => service.getState(workspaceId), {
->>>>>>> b25c0de6
     // We want to keep this query only shortly in cache, so we refetch
     // the data whenever the user might have changed sources/destinations/connections
     // without requiring to manually invalidate that query on each change.
     cacheTime: 5 * 1000,
-<<<<<<< HEAD
-  }) as QueryObserverSuccessResult<WorkspaceState>).data;
-=======
   });
->>>>>>> b25c0de6
 };
 
 export const useListWorkspaces = (): Workspace[] => {
   const service = useWorkspaceApiService();
 
-<<<<<<< HEAD
-  return (useQuery(workspaceKeys.lists(), () => service.list()) as QueryObserverSuccessResult<{
-    workspaces: Workspace[];
-  }>).data.workspaces;
-=======
   return useSuspenseQuery(workspaceKeys.lists(), () => service.list()).workspaces;
->>>>>>> b25c0de6
 };
 
 export const useGetWorkspace = (
@@ -133,15 +119,7 @@
 ): Workspace => {
   const service = useWorkspaceApiService();
 
-<<<<<<< HEAD
-  return (useQuery(
-    workspaceKeys.detail(workspaceId),
-    () => service.get(workspaceId),
-    options
-  ) as QueryObserverSuccessResult<Workspace>).data;
-=======
   return useSuspenseQuery(workspaceKeys.detail(workspaceId), () => service.get(workspaceId), options);
->>>>>>> b25c0de6
 };
 
 export const useUpdateWorkspace = () => {
