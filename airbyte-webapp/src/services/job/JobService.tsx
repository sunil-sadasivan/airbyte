import { UseMutateAsyncFunction, useMutation, useQueryClient } from "react-query";

import { useConfig } from "config";
import { useDefaultRequestMiddlewares } from "services/useDefaultRequestMiddlewares";
import { useInitService } from "services/useInitService";
import { JobsService, ListParams } from "core/domain/job/JobsService";
import { JobDetails, JobListItem, JobDebugInfoDetails } from "core/domain/job/Job";

import { useSuspenseQuery } from "../connector/useSuspenseQuery";

export const jobsKeys = {
  all: ["jobs"] as const,
  lists: () => [...jobsKeys.all, "list"] as const,
  list: (filters: string) => [...jobsKeys.lists(), { filters }] as const,
  detail: (jobId: string | number) => [...jobsKeys.all, "details", jobId] as const,
  getDebugInfo: (jobId: string | number) => [...jobsKeys.all, "getDebugInfo", jobId] as const,
  cancel: (jobId: string) => [...jobsKeys.all, "cancel", jobId] as const,
};

function useGetJobService(): JobsService {
  const { apiUrl } = useConfig();

  const requestAuthMiddleware = useDefaultRequestMiddlewares();

  return useInitService(() => new JobsService(apiUrl, requestAuthMiddleware), [apiUrl, requestAuthMiddleware]);
}

export const useListJobs = (listParams: ListParams): JobListItem[] => {
  const service = useGetJobService();
<<<<<<< HEAD
  return (useQuery(jobsKeys.list(listParams.configId), () => service.list(listParams), {
    refetchInterval: 2500, // every 2,5 seconds,
  }) as QueryObserverSuccessResult<{ jobs: JobListItem[] }>).data.jobs;
=======
  return useSuspenseQuery(jobsKeys.list(listParams.configId), () => service.list(listParams), {
    refetchInterval: 2500, // every 2,5 seconds,
  }).jobs;
>>>>>>> b25c0de6
};

export const useGetJob = (id: string | number): JobDetails => {
  const service = useGetJobService();

<<<<<<< HEAD
  return (useQuery(jobsKeys.detail(id), () => service.get(id), {
    refetchInterval: 2500, // every 2,5 seconds,
  }) as QueryObserverSuccessResult<JobDetails>).data;
=======
  return useSuspenseQuery(jobsKeys.detail(id), () => service.get(id), {
    refetchInterval: 2500, // every 2,5 seconds,
  });
>>>>>>> b25c0de6
};

export const useGetDebugInfoJob = (id: string | number): JobDebugInfoDetails => {
  const service = useGetJobService();

<<<<<<< HEAD
  return (useQuery(jobsKeys.getDebugInfo(id), () => service.getDebugInfo(id), {
    refetchInterval: false,
  }) as QueryObserverSuccessResult<JobDebugInfoDetails>).data;
=======
  return useSuspenseQuery(jobsKeys.getDebugInfo(id), () => service.getDebugInfo(id), {
    refetchInterval: false,
  });
>>>>>>> b25c0de6
};

export const useCancelJob = (): UseMutateAsyncFunction<JobDetails, Error, string | number> => {
  const service = useGetJobService();
  const queryClient = useQueryClient();

  return useMutation<JobDetails, Error, string | number>((id: string | number) => service.cancel(id), {
    onSuccess: (data) => {
      queryClient.setQueryData(jobsKeys.detail(data.job.id), data);
    },
  }).mutateAsync;
};<|MERGE_RESOLUTION|>--- conflicted
+++ resolved
@@ -27,43 +27,25 @@
 
 export const useListJobs = (listParams: ListParams): JobListItem[] => {
   const service = useGetJobService();
-<<<<<<< HEAD
-  return (useQuery(jobsKeys.list(listParams.configId), () => service.list(listParams), {
-    refetchInterval: 2500, // every 2,5 seconds,
-  }) as QueryObserverSuccessResult<{ jobs: JobListItem[] }>).data.jobs;
-=======
   return useSuspenseQuery(jobsKeys.list(listParams.configId), () => service.list(listParams), {
     refetchInterval: 2500, // every 2,5 seconds,
   }).jobs;
->>>>>>> b25c0de6
 };
 
 export const useGetJob = (id: string | number): JobDetails => {
   const service = useGetJobService();
 
-<<<<<<< HEAD
-  return (useQuery(jobsKeys.detail(id), () => service.get(id), {
-    refetchInterval: 2500, // every 2,5 seconds,
-  }) as QueryObserverSuccessResult<JobDetails>).data;
-=======
   return useSuspenseQuery(jobsKeys.detail(id), () => service.get(id), {
     refetchInterval: 2500, // every 2,5 seconds,
   });
->>>>>>> b25c0de6
 };
 
 export const useGetDebugInfoJob = (id: string | number): JobDebugInfoDetails => {
   const service = useGetJobService();
 
-<<<<<<< HEAD
-  return (useQuery(jobsKeys.getDebugInfo(id), () => service.getDebugInfo(id), {
-    refetchInterval: false,
-  }) as QueryObserverSuccessResult<JobDebugInfoDetails>).data;
-=======
   return useSuspenseQuery(jobsKeys.getDebugInfo(id), () => service.getDebugInfo(id), {
     refetchInterval: false,
   });
->>>>>>> b25c0de6
 };
 
 export const useCancelJob = (): UseMutateAsyncFunction<JobDetails, Error, string | number> => {
