import { useMemo } from "react";
import { useIntl } from "react-intl";
import * as yup from "yup";

import { DropDownRow } from "components";

import FrequencyConfig from "config/FrequencyConfig.json";
<<<<<<< HEAD
import {
  AirbyteStreamConfiguration,
  DestinationSyncMode,
  SyncMode,
  SyncSchema,
  SyncSchemaStream,
} from "core/domain/catalog";
=======
import { DestinationSyncMode, SyncMode, SyncSchema, SyncSchemaStream } from "core/domain/catalog";
import { Connection, ScheduleProperties } from "core/domain/connection";
import { ConnectionNamespaceDefinition, ConnectionSchedule } from "core/domain/connection";
>>>>>>> fd7f21e0
import {
  isDbtTransformation,
  isNormalizationTransformation,
  NormalizationType,
  OperatorType,
  Transformation,
} from "core/domain/connection/operation";
import { SOURCE_NAMESPACE_TAG } from "core/domain/connector/source";
import { ValuesProps } from "hooks/services/useConnectionHook";
import { useCurrentWorkspace } from "services/workspaces/WorkspacesService";

<<<<<<< HEAD
import {
  AirbyteStreamAndConfiguration,
  ConnectionSchedule,
  DestinationDefinitionSpecificationRead,
  NamespaceDefinitionType,
  OperationRead,
  WebBackendConnectionRead,
} from "../../../core/request/AirbyteClient";
=======
import { getOptimalSyncMode, verifyConfigCursorField, verifySupportedSyncModes } from "./formConfigHelpers";
>>>>>>> fd7f21e0

type FormikConnectionFormValues = {
  schedule?: ConnectionSchedule | null;
  prefix: string;
  syncCatalog: SyncSchema;
  namespaceDefinition?: NamespaceDefinitionType;
  namespaceFormat: string;
  transformations?: Transformation[];
  normalization?: NormalizationType;
};

type ConnectionFormValues = ValuesProps;

const SUPPORTED_MODES: [SyncMode, DestinationSyncMode][] = [
  [SyncMode.FullRefresh, DestinationSyncMode.Overwrite],
  [SyncMode.FullRefresh, DestinationSyncMode.Append],
  [SyncMode.Incremental, DestinationSyncMode.Append],
  [SyncMode.Incremental, DestinationSyncMode.Deduped],
];

const DEFAULT_SCHEDULE: ConnectionSchedule = {
  units: 24,
  timeUnit: "hours",
};

function useDefaultTransformation(): Transformation {
  const workspace = useCurrentWorkspace();
  return {
    operationId: "", // TODO: Does this need a value?
    name: "My dbt transformations",
    workspaceId: workspace.workspaceId,
    operatorConfiguration: {
      operatorType: OperatorType.Dbt,
      dbt: {
        gitRepoUrl: "", // TODO: Does this need a value?
        dockerImage: "fishtownanalytics/dbt:0.19.1",
        dbtArguments: "run",
      },
    },
  };
}

const connectionValidationSchema = yup
  .object({
    schedule: yup
      .object({
        units: yup.number().required("form.empty.error"),
        timeUnit: yup.string().required("form.empty.error"),
      })
      .nullable()
      .defined("form.empty.error"),
    namespaceDefinition: yup
      .string()
      .oneOf([
        NamespaceDefinitionType.source,
        NamespaceDefinitionType.destination,
        NamespaceDefinitionType.customformat,
      ])
      .required("form.empty.error"),
    namespaceFormat: yup.string().when("namespaceDefinition", {
      is: NamespaceDefinitionType.customformat,
      then: yup.string().required("form.empty.error"),
    }),
    prefix: yup.string(),
    syncCatalog: yup.object({
      streams: yup.array().of(
        yup.object({
          id: yup
            .string()
            // This is required to get rid of id fields we are using to detect stream for edition
            .when("$isRequest", (isRequest: boolean, schema: yup.StringSchema) =>
              isRequest ? schema.strip(true) : schema
            ),
          stream: yup.object(),
          config: yup
            .object({
              selected: yup.boolean(),
              syncMode: yup.string(),
              destinationSyncMode: yup.string(),
              primaryKey: yup.array().of(yup.array().of(yup.string())),
              cursorField: yup.array().of(yup.string()).defined(),
            })
            .test({
              name: "connectionSchema.config.validator",
              // eslint-disable-next-line no-template-curly-in-string
              message: "${path} is wrong",
              test: function (value) {
                if (!value.selected) {
                  return true;
                }
                if (DestinationSyncMode.Deduped === value.destinationSyncMode) {
                  // it's possible that primaryKey array is always present
                  // however yup couldn't determine type correctly even with .required() call
                  if (value.primaryKey?.length === 0) {
                    return this.createError({
                      message: "connectionForm.primaryKey.required",
                      path: `schema.streams[${this.parent.id}].config.primaryKey`,
                    });
                  }
                }

                if (SyncMode.Incremental === value.syncMode) {
                  if (
                    !this.parent.stream.sourceDefinedCursor &&
                    // it's possible that cursorField array is always present
                    // however yup couldn't determine type correctly even with .required() call
                    value.cursorField?.length === 0
                  ) {
                    return this.createError({
                      message: "connectionForm.cursorField.required",
                      path: `schema.streams[${this.parent.id}].config.cursorField`,
                    });
                  }
                }
                return true;
              },
            }),
        })
      ),
    }),
  })
  .noUnknown();

/**
 * Returns {@link Operation}[]
 *
 * Maps UI representation of Transformation and Normalization
 * into API's {@link Operation} representation.
 *
 * Always puts normalization as first operation
 * @param values
 * @param initialOperations
 * @param workspaceId
 */
function mapFormPropsToOperation(
  values: {
    transformations?: Transformation[];
    normalization?: NormalizationType;
  },
  initialOperations: OperationRead[] = [],
  workspaceId: string
): OperationRead[] {
  const newOperations: OperationRead[] = [];

  if (values.normalization) {
    if (values.normalization !== NormalizationType.RAW) {
      const normalizationOperation = initialOperations.find(isNormalizationTransformation);

      if (normalizationOperation) {
        newOperations.push(normalizationOperation);
      } else {
        newOperations.push({
          name: "Normalization",
          workspaceId,
          operationId: "", // TODO: Is this necessary?
          operatorConfiguration: {
            operatorType: OperatorType.Normalization,
            normalization: {
              option: values.normalization,
            },
          },
        });
      }
    }
  }

  if (values.transformations) {
    newOperations.push(...values.transformations);
  }

  return newOperations;
}

<<<<<<< HEAD
function getDefaultCursorField(streamNode: SyncSchemaStream) {
  if (streamNode.stream?.defaultCursorField?.length) {
    return streamNode.stream.defaultCursorField;
  }
  return streamNode.config?.cursorField;
}

const useInitialSchema = (schema: SyncSchema): SyncSchema =>
=======
const useInitialSchema = (schema: SyncSchema, supportedDestinationSyncModes: DestinationSyncMode[]): SyncSchema =>
>>>>>>> fd7f21e0
  useMemo<SyncSchema>(
    () => ({
      streams: schema.streams.map<AirbyteStreamAndConfiguration>((apiNode, id) => {
        const nodeWithId: SyncSchemaStream = { ...apiNode, id: id.toString() };
        const nodeStream = verifyConfigCursorField(verifySupportedSyncModes(nodeWithId));

<<<<<<< HEAD
        // If the value in supportedSyncModes is empty assume the only supported sync mode is FULL_REFRESH.
        // Otherwise, it supports whatever sync modes are present.
        const streamNode = nodeWithId.stream?.supportedSyncModes?.length
          ? nodeWithId
          : setIn(nodeWithId, "stream.supportedSyncModes", [SyncMode.FullRefresh]);

        // If syncMode isn't null - don't change item
        if (streamNode.config.syncMode) {
          return streamNode;
        }

        const updateStreamConfig = (config: Partial<AirbyteStreamConfiguration>): SyncSchemaStream => ({
          ...streamNode,
          config: { ...streamNode.config, ...config },
        });

        const supportedSyncModes = streamNode.stream.supportedSyncModes;

        // Prefer INCREMENTAL sync mode over other sync modes
        if (supportedSyncModes.includes(SyncMode.Incremental)) {
          return updateStreamConfig({
            cursorField: streamNode.config.cursorField.length
              ? streamNode.config.cursorField
              : getDefaultCursorField(streamNode),
            syncMode: SyncMode.Incremental,
          });
        }

        // If source don't support INCREMENTAL and FULL_REFRESH - set first value from supportedSyncModes list
        return updateStreamConfig({
          syncMode: streamNode.stream.supportedSyncModes[0],
        });
=======
        return getOptimalSyncMode(nodeStream, supportedDestinationSyncModes);
>>>>>>> fd7f21e0
      }),
    }),
    [schema.streams, supportedDestinationSyncModes]
  );

const getInitialTransformations = (operations?: OperationRead[]): Transformation[] =>
  operations?.filter(isDbtTransformation) ?? [];

const getInitialNormalization = (operations?: OperationRead[], isEditMode?: boolean): NormalizationType => {
  let initialNormalization =
    operations?.find(isNormalizationTransformation)?.operatorConfiguration?.normalization?.option;

  // If no normalization was selected for already present normalization -> select Raw one
  if (!initialNormalization && isEditMode) {
    initialNormalization = undefined;
  }

  return initialNormalization ?? NormalizationType.BASIC;
};

const useInitialValues = (
  connection:
    | WebBackendConnectionRead
    | (Partial<WebBackendConnectionRead> & Pick<WebBackendConnectionRead, "syncCatalog" | "source" | "destination">),
  destDefinition: DestinationDefinitionSpecificationRead,
  isEditMode?: boolean
): FormikConnectionFormValues => {
  const initialSchema = useInitialSchema(connection.syncCatalog, destDefinition.supportedDestinationSyncModes);

  return useMemo(() => {
    const initialValues: FormikConnectionFormValues = {
      syncCatalog: initialSchema,
      schedule: connection.schedule !== undefined ? connection.schedule : DEFAULT_SCHEDULE,
      prefix: connection.prefix || "",
      namespaceDefinition: connection.namespaceDefinition || NamespaceDefinitionType.source,
      namespaceFormat: connection.namespaceFormat ?? SOURCE_NAMESPACE_TAG,
    };

    const operations = connection.operations ?? [];

    if (destDefinition.supportsDbt) {
      initialValues.transformations = getInitialTransformations(operations);
    }

    if (destDefinition.supportsNormalization) {
      initialValues.normalization = getInitialNormalization(operations, isEditMode);
    }

    return initialValues;
  }, [initialSchema, connection, isEditMode, destDefinition]);
};

const useFrequencyDropdownData = (): DropDownRow.IDataItem[] => {
  const { formatMessage } = useIntl();

  return useMemo(
    () =>
      FrequencyConfig.map((item) => ({
        value: item.config,
        label:
          item.config === null
            ? item.text
            : formatMessage(
                {
                  id: "form.every",
                },
                {
                  value: item.simpleText || item.text,
                }
              ),
      })),
    [formatMessage]
  );
};

export type { ConnectionFormValues, FormikConnectionFormValues };
export {
  connectionValidationSchema,
  useInitialValues,
  useFrequencyDropdownData,
  mapFormPropsToOperation,
  SUPPORTED_MODES,
  useDefaultTransformation,
  getInitialNormalization,
  getInitialTransformations,
};<|MERGE_RESOLUTION|>--- conflicted
+++ resolved
@@ -5,19 +5,7 @@
 import { DropDownRow } from "components";
 
 import FrequencyConfig from "config/FrequencyConfig.json";
-<<<<<<< HEAD
-import {
-  AirbyteStreamConfiguration,
-  DestinationSyncMode,
-  SyncMode,
-  SyncSchema,
-  SyncSchemaStream,
-} from "core/domain/catalog";
-=======
-import { DestinationSyncMode, SyncMode, SyncSchema, SyncSchemaStream } from "core/domain/catalog";
-import { Connection, ScheduleProperties } from "core/domain/connection";
-import { ConnectionNamespaceDefinition, ConnectionSchedule } from "core/domain/connection";
->>>>>>> fd7f21e0
+import { SyncMode, SyncSchema, SyncSchemaStream } from "core/domain/catalog";
 import {
   isDbtTransformation,
   isNormalizationTransformation,
@@ -29,18 +17,15 @@
 import { ValuesProps } from "hooks/services/useConnectionHook";
 import { useCurrentWorkspace } from "services/workspaces/WorkspacesService";
 
-<<<<<<< HEAD
 import {
-  AirbyteStreamAndConfiguration,
   ConnectionSchedule,
   DestinationDefinitionSpecificationRead,
+  DestinationSyncMode,
   NamespaceDefinitionType,
   OperationRead,
   WebBackendConnectionRead,
 } from "../../../core/request/AirbyteClient";
-=======
 import { getOptimalSyncMode, verifyConfigCursorField, verifySupportedSyncModes } from "./formConfigHelpers";
->>>>>>> fd7f21e0
 
 type FormikConnectionFormValues = {
   schedule?: ConnectionSchedule | null;
@@ -55,10 +40,10 @@
 type ConnectionFormValues = ValuesProps;
 
 const SUPPORTED_MODES: [SyncMode, DestinationSyncMode][] = [
-  [SyncMode.FullRefresh, DestinationSyncMode.Overwrite],
-  [SyncMode.FullRefresh, DestinationSyncMode.Append],
-  [SyncMode.Incremental, DestinationSyncMode.Append],
-  [SyncMode.Incremental, DestinationSyncMode.Deduped],
+  [SyncMode.FullRefresh, DestinationSyncMode.overwrite],
+  [SyncMode.FullRefresh, DestinationSyncMode.append],
+  [SyncMode.Incremental, DestinationSyncMode.append],
+  [SyncMode.Incremental, DestinationSyncMode.append_dedup],
 ];
 
 const DEFAULT_SCHEDULE: ConnectionSchedule = {
@@ -131,7 +116,7 @@
                 if (!value.selected) {
                   return true;
                 }
-                if (DestinationSyncMode.Deduped === value.destinationSyncMode) {
+                if (DestinationSyncMode.append_dedup === value.destinationSyncMode) {
                   // it's possible that primaryKey array is always present
                   // however yup couldn't determine type correctly even with .required() call
                   if (value.primaryKey?.length === 0) {
@@ -213,62 +198,20 @@
 
   return newOperations;
 }
-
-<<<<<<< HEAD
-function getDefaultCursorField(streamNode: SyncSchemaStream) {
-  if (streamNode.stream?.defaultCursorField?.length) {
-    return streamNode.stream.defaultCursorField;
-  }
-  return streamNode.config?.cursorField;
-}
-
-const useInitialSchema = (schema: SyncSchema): SyncSchema =>
-=======
-const useInitialSchema = (schema: SyncSchema, supportedDestinationSyncModes: DestinationSyncMode[]): SyncSchema =>
->>>>>>> fd7f21e0
+const useInitialSchema = (
+  schema: SyncSchema,
+  supportedDestinationSyncModes: DestinationSyncMode[] | undefined
+): SyncSchema =>
   useMemo<SyncSchema>(
     () => ({
-      streams: schema.streams.map<AirbyteStreamAndConfiguration>((apiNode, id) => {
-        const nodeWithId: SyncSchemaStream = { ...apiNode, id: id.toString() };
-        const nodeStream = verifyConfigCursorField(verifySupportedSyncModes(nodeWithId));
-
-<<<<<<< HEAD
-        // If the value in supportedSyncModes is empty assume the only supported sync mode is FULL_REFRESH.
-        // Otherwise, it supports whatever sync modes are present.
-        const streamNode = nodeWithId.stream?.supportedSyncModes?.length
-          ? nodeWithId
-          : setIn(nodeWithId, "stream.supportedSyncModes", [SyncMode.FullRefresh]);
-
-        // If syncMode isn't null - don't change item
-        if (streamNode.config.syncMode) {
-          return streamNode;
-        }
-
-        const updateStreamConfig = (config: Partial<AirbyteStreamConfiguration>): SyncSchemaStream => ({
-          ...streamNode,
-          config: { ...streamNode.config, ...config },
-        });
-
-        const supportedSyncModes = streamNode.stream.supportedSyncModes;
-
-        // Prefer INCREMENTAL sync mode over other sync modes
-        if (supportedSyncModes.includes(SyncMode.Incremental)) {
-          return updateStreamConfig({
-            cursorField: streamNode.config.cursorField.length
-              ? streamNode.config.cursorField
-              : getDefaultCursorField(streamNode),
-            syncMode: SyncMode.Incremental,
-          });
-        }
-
-        // If source don't support INCREMENTAL and FULL_REFRESH - set first value from supportedSyncModes list
-        return updateStreamConfig({
-          syncMode: streamNode.stream.supportedSyncModes[0],
-        });
-=======
-        return getOptimalSyncMode(nodeStream, supportedDestinationSyncModes);
->>>>>>> fd7f21e0
-      }),
+      streams: schema.streams
+        .map((apiNode, id) => {
+          const nodeWithId: SyncSchemaStream = { ...apiNode, id: id.toString() };
+          const nodeStream = verifyConfigCursorField(verifySupportedSyncModes(nodeWithId));
+
+          return getOptimalSyncMode(nodeStream, supportedDestinationSyncModes);
+        })
+        .filter((stream): stream is SyncSchemaStream => Boolean(stream)),
     }),
     [schema.streams, supportedDestinationSyncModes]
   );
