import React from "react";
import { FormattedMessage } from "react-intl";

import { ConnectionConfiguration } from "core/domain/connection";
import { SourceDefinition, SourceDefinitionSpecification } from "core/domain/connector";
import { LogsRequestError } from "core/request/LogsRequestError";
<<<<<<< HEAD
import { useAnalyticsService } from "hooks/services/Analytics/useAnalyticsService";
=======
import useRouter from "hooks/useRouter";
import { TrackActionType, useTrackAction } from "hooks/useTrackAction";
import { useGetSourceDefinitionSpecificationAsync } from "services/connector/SourceDefinitionSpecificationService";
>>>>>>> fced083b
import { createFormErrorMessage } from "utils/errorStatusMessage";
import { ConnectorCard } from "views/Connector/ConnectorCard";
import { ServiceFormValues } from "views/Connector/ServiceForm/types";

type SourceFormProps = {
  onSubmit: (values: {
    name: string;
    serviceType: string;
    sourceDefinitionId?: string;
    connectionConfiguration?: ConnectionConfiguration;
  }) => void;
  afterSelectConnector?: () => void;
  sourceDefinitions: SourceDefinition[];
  hasSuccess?: boolean;
  error?: { message?: string; status?: number } | null;
  setSourceDefinitionId: React.Dispatch<React.SetStateAction<string | null>> | null;
  sourceDefinitionSpecification: SourceDefinitionSpecification | undefined;
  sourceDefinitionError: Error | null;
  isLoading: boolean;
};

<<<<<<< HEAD
const SourceForm: React.FC<SourceFormProps> = ({
  onSubmit,
  sourceDefinitions,
  error,
  hasSuccess,
  afterSelectConnector,
  setSourceDefinitionId,
  sourceDefinitionSpecification,
  sourceDefinitionError,
  isLoading,
}) => {
  const analyticsService = useAnalyticsService();
=======
const hasSourceDefinitionId = (state: unknown): state is { sourceDefinitionId: string } => {
  return (
    typeof state === "object" &&
    state !== null &&
    typeof (state as { sourceDefinitionId?: string }).sourceDefinitionId === "string"
  );
};

const SourceForm: React.FC<IProps> = ({ onSubmit, sourceDefinitions, error, hasSuccess, afterSelectConnector }) => {
  const { location } = useRouter();
  const trackNewSourceAction = useTrackAction(TrackActionType.NEW_SOURCE);
>>>>>>> fced083b

  //TODO: today's changes broke some functionality on the source creation form within the connectors setup flow if users are completing it there...
  const onDropDownSelect = (sourceDefinitionId: string) => {
    setSourceDefinitionId && setSourceDefinitionId(sourceDefinitionId);
    const connector = sourceDefinitions.find((item) => item.sourceDefinitionId === sourceDefinitionId);

    if (afterSelectConnector) {
      afterSelectConnector();
    }

    trackNewSourceAction("Select a connector", {
      connector_source: connector?.name,
      connector_source_definition_id: sourceDefinitionId,
    });
  };

  const onSubmitForm = async (values: ServiceFormValues) => {
    await onSubmit({
      ...values,
      sourceDefinitionId: sourceDefinitionSpecification?.sourceDefinitionId,
    });
  };

  const errorMessage = error ? createFormErrorMessage(error) : null;

  return (
    <ConnectorCard
      onServiceSelect={onDropDownSelect}
      onSubmit={onSubmitForm}
      formType="source"
      availableServices={sourceDefinitions}
      selectedConnectorDefinitionSpecification={sourceDefinitionSpecification}
      hasSuccess={hasSuccess}
      fetchingConnectorError={sourceDefinitionError}
      errorMessage={errorMessage}
      isLoading={isLoading}
      formValues={
        sourceDefinitionSpecification
          ? { serviceType: sourceDefinitionSpecification.sourceDefinitionId, name: "" }
          : undefined
      }
      title={<FormattedMessage id="onboarding.sourceSetUp" />}
      jobInfo={LogsRequestError.extractJobInfo(error)}
    />
  );
};

export default SourceForm;<|MERGE_RESOLUTION|>--- conflicted
+++ resolved
@@ -4,18 +4,13 @@
 import { ConnectionConfiguration } from "core/domain/connection";
 import { SourceDefinition, SourceDefinitionSpecification } from "core/domain/connector";
 import { LogsRequestError } from "core/request/LogsRequestError";
-<<<<<<< HEAD
-import { useAnalyticsService } from "hooks/services/Analytics/useAnalyticsService";
-=======
 import useRouter from "hooks/useRouter";
 import { TrackActionType, useTrackAction } from "hooks/useTrackAction";
-import { useGetSourceDefinitionSpecificationAsync } from "services/connector/SourceDefinitionSpecificationService";
->>>>>>> fced083b
 import { createFormErrorMessage } from "utils/errorStatusMessage";
 import { ConnectorCard } from "views/Connector/ConnectorCard";
 import { ServiceFormValues } from "views/Connector/ServiceForm/types";
 
-type SourceFormProps = {
+interface SourceFormProps {
   onSubmit: (values: {
     name: string;
     serviceType: string;
@@ -30,9 +25,16 @@
   sourceDefinitionSpecification: SourceDefinitionSpecification | undefined;
   sourceDefinitionError: Error | null;
   isLoading: boolean;
+}
+
+const hasSourceDefinitionId = (state: unknown): state is { sourceDefinitionId: string } => {
+  return (
+    typeof state === "object" &&
+    state !== null &&
+    typeof (state as { sourceDefinitionId?: string }).sourceDefinitionId === "string"
+  );
 };
 
-<<<<<<< HEAD
 const SourceForm: React.FC<SourceFormProps> = ({
   onSubmit,
   sourceDefinitions,
@@ -44,20 +46,8 @@
   sourceDefinitionError,
   isLoading,
 }) => {
-  const analyticsService = useAnalyticsService();
-=======
-const hasSourceDefinitionId = (state: unknown): state is { sourceDefinitionId: string } => {
-  return (
-    typeof state === "object" &&
-    state !== null &&
-    typeof (state as { sourceDefinitionId?: string }).sourceDefinitionId === "string"
-  );
-};
-
-const SourceForm: React.FC<IProps> = ({ onSubmit, sourceDefinitions, error, hasSuccess, afterSelectConnector }) => {
   const { location } = useRouter();
   const trackNewSourceAction = useTrackAction(TrackActionType.NEW_SOURCE);
->>>>>>> fced083b
 
   //TODO: today's changes broke some functionality on the source creation form within the connectors setup flow if users are completing it there...
   const onDropDownSelect = (sourceDefinitionId: string) => {
