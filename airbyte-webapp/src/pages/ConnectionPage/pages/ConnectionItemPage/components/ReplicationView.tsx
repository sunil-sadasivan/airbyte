import { faSyncAlt } from "@fortawesome/free-solid-svg-icons";
import { FontAwesomeIcon } from "@fortawesome/react-fontawesome";
import { FormikHelpers } from "formik";
import React, { useState } from "react";
import { FormattedMessage } from "react-intl";
import { useAsyncFn } from "react-use";
import styled from "styled-components";

import { Button, Card } from "components";
import LoadingSchema from "components/LoadingSchema";

<<<<<<< HEAD
=======
import { ConnectionNamespaceDefinition, ConnectionStatus } from "core/domain/connection";
import { useConfirmationModalService } from "hooks/services/ConfirmationModal";
>>>>>>> 7d16fdaf
import {
  useConnectionLoad,
  useResetConnection,
  useUpdateConnection,
  ValuesProps,
} from "hooks/services/useConnectionHook";
import { equal } from "utils/objects";
import ConnectionForm from "views/Connection/ConnectionForm";

import { ConnectionStatus, NamespaceDefinitionType } from "../../../../../core/request/AirbyteClient";

interface ReplicationViewProps {
  onAfterSaveSchema: () => void;
  connectionId: string;
}

const Content = styled.div`
  max-width: 1279px;
  margin: 0 auto;
  padding-bottom: 10px;
`;

const TryArrow = styled(FontAwesomeIcon)`
  margin: 0 10px -1px 0;
  font-size: 14px;
`;

const Message = styled.div`
  font-weight: 500;
  font-size: 12px;
  line-height: 15px;
  color: ${({ theme }) => theme.greyColor40};
`;

const Note = styled.span`
  color: ${({ theme }) => theme.dangerColor};
`;

export const ReplicationView: React.FC<ReplicationViewProps> = ({ onAfterSaveSchema, connectionId }) => {
  const { openConfirmationModal, closeConfirmationModal } = useConfirmationModalService();
  const [activeUpdatingSchemaMode, setActiveUpdatingSchemaMode] = useState(false);
  const [saved, setSaved] = useState(false);
  const [currentValues, setCurrentValues] = useState<ValuesProps>({
    namespaceDefinition: NamespaceDefinitionType.source,
    namespaceFormat: "",
    schedule: null,
    prefix: "",
    syncCatalog: { streams: [] },
  });

  const { mutateAsync: updateConnection } = useUpdateConnection();
  const { mutateAsync: resetConnection } = useResetConnection();

  const onReset = () => resetConnection(connectionId);

  const { connection: initialConnection, refreshConnectionCatalog } = useConnectionLoad(connectionId);

  const [{ value: connectionWithRefreshCatalog, loading: isRefreshingCatalog }, refreshCatalog] = useAsyncFn(
    refreshConnectionCatalog,
    [connectionId]
  );

  const connection = activeUpdatingSchemaMode ? connectionWithRefreshCatalog : initialConnection;

  const onSubmit = async (values: ValuesProps, formikHelpers?: FormikHelpers<ValuesProps>) => {
    const initialSyncSchema = connection?.syncCatalog;

    await updateConnection({
      ...values,
      connectionId,
      status: initialConnection.status || "",
      withRefreshedCatalog: activeUpdatingSchemaMode,
      sourceCatalogId: connection?.catalogId,
    });

    setSaved(true);
    if (!equal(values.syncCatalog, initialSyncSchema)) {
      onAfterSaveSchema();
    }

    if (activeUpdatingSchemaMode) {
      setActiveUpdatingSchemaMode(false);
    }

    formikHelpers?.resetForm({ values });
  };

  const openResetDataModal = () => {
    openConfirmationModal({
      title: "connection.updateSchema",
      text: "connection.updateSchemaText",
      submitButtonText: "connection.updateSchema",
      submitButtonDataId: "refresh",
      onSubmit: async () => {
        await onSubmit(currentValues);
        closeConfirmationModal();
      },
    });
  };

  const onSubmitForm = async (values: ValuesProps) => {
    if (activeUpdatingSchemaMode) {
      setCurrentValues(values);
      openResetDataModal();
    } else {
      await onSubmit(values);
    }
  };

  const onEnterRefreshCatalogMode = async () => {
    setActiveUpdatingSchemaMode(true);
    await refreshCatalog();
  };

  const onExitRefreshCatalogMode = () => {
    setActiveUpdatingSchemaMode(false);
  };

  const renderUpdateSchemaButton = () => {
    if (!activeUpdatingSchemaMode) {
      return (
        <Button onClick={onEnterRefreshCatalogMode} type="button" secondary>
          <TryArrow icon={faSyncAlt} />
          <FormattedMessage id="connection.updateSchema" />
        </Button>
      );
    }
    return (
      <Message>
        <FormattedMessage id="form.toSaveSchema" />{" "}
        <Note>
          <FormattedMessage id="form.noteStartSync" />
        </Note>
      </Message>
    );
  };

  return (
    <Content>
      <Card>
        {!isRefreshingCatalog && connection ? (
          <ConnectionForm
            mode={connection?.status !== ConnectionStatus.deprecated ? "edit" : "readonly"}
            connection={connection}
            onSubmit={onSubmitForm}
            onReset={onReset}
            successMessage={saved && <FormattedMessage id="form.changesSaved" />}
            onCancel={onExitRefreshCatalogMode}
            editSchemeMode={activeUpdatingSchemaMode}
            additionalSchemaControl={renderUpdateSchemaButton()}
          />
        ) : (
          <LoadingSchema />
        )}
      </Card>
    </Content>
  );
};<|MERGE_RESOLUTION|>--- conflicted
+++ resolved
@@ -9,11 +9,7 @@
 import { Button, Card } from "components";
 import LoadingSchema from "components/LoadingSchema";
 
-<<<<<<< HEAD
-=======
-import { ConnectionNamespaceDefinition, ConnectionStatus } from "core/domain/connection";
 import { useConfirmationModalService } from "hooks/services/ConfirmationModal";
->>>>>>> 7d16fdaf
 import {
   useConnectionLoad,
   useResetConnection,
