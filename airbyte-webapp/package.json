{
  "name": "airbyte-webapp",
  "version": "0.36.4-alpha",
  "private": true,
  "engines": {
    "node": ">=16.0.0"
  },
  "scripts": {
    "start": "react-scripts start",
    "build": "react-scripts build",
    "test": "react-scripts test",
    "format": "prettier --write 'src/**/*.{ts,tsx}'",
    "storybook": "start-storybook -p 9009 -s public --quiet",
    "lint": "eslint --ext js,ts,tsx src",
    "license-check": "node ./scripts/license-check.js"
  },
  "dependencies": {
    "@fortawesome/fontawesome-svg-core": "^6.1.1",
    "@fortawesome/free-brands-svg-icons": "^6.1.1",
    "@fortawesome/free-regular-svg-icons": "^6.1.1",
    "@fortawesome/free-solid-svg-icons": "^6.1.1",
    "@fortawesome/react-fontawesome": "^0.1.17",
    "@fullstory/browser": "^1.5.1",
    "@sentry/react": "^6.19.6",
    "@sentry/tracing": "^6.19.6",
    "dayjs": "^1.11.0",
    "firebase": "^9.6.10",
    "flat": "^5.0.2",
    "formik": "^2.2.9",
    "lodash": "^4.17.21",
    "query-string": "^6.13.1",
    "react": "^17.0.2",
    "react-dom": "^17.0.2",
    "react-dropzone": "^11.5.3",
    "react-helmet": "6.1.0",
    "react-intl": "^5.24.8",
    "react-lazylog": "^4.5.3",
    "react-markdown": "^7.0.1",
    "react-pose": "^4.0.10",
<<<<<<< HEAD
    "react-query": "^3.34.16",
    "react-reflex": "^4.0.6",
    "react-router-dom": "^6.2.1",
=======
    "react-query": "^3.34.19",
    "react-router-dom": "^6.3.0",
>>>>>>> e0902e6e
    "react-select": "^4.3.1",
    "react-table": "^7.7.0",
    "react-use": "^15.3.8",
    "react-use-intercom": "^1.5.1",
    "react-widgets": "^4.6.1",
    "recharts": "^2.1.9",
    "rehype-slug": "^5.0.1",
    "rehype-urls": "^1.1.1",
    "remark-frontmatter": "^4.0.1",
    "remark-gfm": "^3.0.0",
    "sanitize-html": "^2.7.0",
    "styled-components": "^5.3.5",
    "typesafe-actions": "^5.1.0",
    "yup": "^0.32.11"
  },
  "devDependencies": {
    "@storybook/addon-essentials": "^6.4.21",
    "@storybook/builder-webpack5": "^6.4.21",
    "@storybook/manager-webpack5": "^6.4.21",
    "@storybook/preset-create-react-app": "^4.1.0",
    "@storybook/react": "^6.4.21",
    "@storybook/theming": "^6.4.21",
    "@testing-library/jest-dom": "^5.16.4",
    "@testing-library/react": "^12.1.3",
    "@testing-library/react-hooks": "^7.0.2",
    "@testing-library/user-event": "^13.5.0",
    "@types/flat": "^5.0.2",
    "@types/jest": "^27.4.1",
    "@types/json-schema": "^7.0.11",
    "@types/lodash": "^4.14.181",
    "@types/node": "^17.0.23",
    "@types/query-string": "^6.3.0",
    "@types/react": "^17.0.39",
    "@types/react-dom": "^17.0.11",
    "@types/react-helmet": "^6.1.5",
    "@types/react-lazylog": "^4.5.1",
    "@types/react-select": "^4.0.16",
    "@types/react-table": "^7.7.10",
    "@types/react-widgets": "^4.4.7",
    "@types/sanitize-html": "^2.6.2",
    "@types/styled-components": "^5.1.25",
    "@typescript-eslint/eslint-plugin": "^5.19.0",
    "@typescript-eslint/parser": "^5.19.0",
    "eslint-config-prettier": "^8.5.0",
    "eslint-config-react-app": "^7.0.1",
    "eslint-plugin-jest": "^26.1.4",
    "eslint-plugin-prettier": "^4.0.0",
    "eslint-plugin-unused-imports": "^2.0.0",
    "express": "^4.17.3",
    "husky": "^4.2.3",
    "license-checker": "^25.0.1",
    "lint-staged": "^12.3.7",
    "prettier": "^2.6.2",
    "react-scripts": "^5.0.1",
    "react-select-event": "^5.5.0",
    "storybook-addon-mock": "^2.3.1",
    "tar": "^6.1.11",
    "tmpl": "^1.0.5",
    "typescript": "^4.6.3"
  },
  "husky": {
    "hooks": {
      "pre-commit": "lint-staged"
    }
  },
  "lint-staged": {
    "src/**/*.{js,jsx,ts,tsx,json,css,scss,md}": [
      "prettier --write"
    ]
  },
  "browserslist": {
    "production": [
      ">0.2%",
      "not dead",
      "not op_mini all"
    ],
    "development": [
      "last 1 chrome version",
      "last 1 firefox version",
      "last 1 safari version"
    ]
  },
  "jest": {
    "transformIgnorePatterns": [
      "node_moduels/(?!rehype-slug/.*)"
    ]
  }
}<|MERGE_RESOLUTION|>--- conflicted
+++ resolved
@@ -37,14 +37,9 @@
     "react-lazylog": "^4.5.3",
     "react-markdown": "^7.0.1",
     "react-pose": "^4.0.10",
-<<<<<<< HEAD
-    "react-query": "^3.34.16",
     "react-reflex": "^4.0.6",
-    "react-router-dom": "^6.2.1",
-=======
     "react-query": "^3.34.19",
     "react-router-dom": "^6.3.0",
->>>>>>> e0902e6e
     "react-select": "^4.3.1",
     "react-table": "^7.7.0",
     "react-use": "^15.3.8",
