--- conflicted
+++ resolved
@@ -112,11 +112,7 @@
 - name: Chargebee
   sourceDefinitionId: 686473f1-76d9-4994-9cc7-9b13da46147c
   dockerRepository: airbyte/source-chargebee
-<<<<<<< HEAD
-  dockerImageTag: 0.1.10
-=======
   dockerImageTag: 0.1.11
->>>>>>> 55b92a55
   documentationUrl: https://docs.airbyte.io/integrations/sources/chargebee
   icon: chargebee.svg
   sourceType: api
@@ -332,11 +328,7 @@
 - name: HubSpot
   sourceDefinitionId: 36c891d9-4bd9-43ac-bad2-10e12756272c
   dockerRepository: airbyte/source-hubspot
-<<<<<<< HEAD
-  dockerImageTag: 0.1.44
-=======
   dockerImageTag: 0.1.45
->>>>>>> 55b92a55
   documentationUrl: https://docs.airbyte.io/integrations/sources/hubspot
   icon: hubspot.svg
   sourceType: api
@@ -698,11 +690,7 @@
 - name: Shopify
   sourceDefinitionId: 9da77001-af33-4bcd-be46-6252bf9342b9
   dockerRepository: airbyte/source-shopify
-<<<<<<< HEAD
-  dockerImageTag: 0.1.33
-=======
   dockerImageTag: 0.1.34
->>>>>>> 55b92a55
   documentationUrl: https://docs.airbyte.io/integrations/sources/shopify
   icon: shopify.svg
   sourceType: api
