--- conflicted
+++ resolved
@@ -18,19 +18,14 @@
 import com.google.common.hash.Hashing;
 import io.airbyte.commons.json.Jsons;
 import io.airbyte.commons.lang.MoreBooleans;
-<<<<<<< HEAD
-import io.airbyte.config.*;
-import io.airbyte.config.persistence.split_secrets.SecretPersistence;
-import io.airbyte.config.persistence.split_secrets.SecretsHelpers;
-import io.airbyte.config.persistence.split_secrets.SecretsHydrator;
-import io.airbyte.config.persistence.split_secrets.SplitSecretConfig;
-=======
 import io.airbyte.config.ActorCatalog;
 import io.airbyte.config.ActorCatalogFetchEvent;
 import io.airbyte.config.AirbyteConfig;
 import io.airbyte.config.ConfigSchema;
 import io.airbyte.config.DestinationConnection;
 import io.airbyte.config.DestinationOAuthParameter;
+import io.airbyte.config.Notification;
+import io.airbyte.config.NotificationConnection;
 import io.airbyte.config.SourceConnection;
 import io.airbyte.config.SourceOAuthParameter;
 import io.airbyte.config.StandardDestinationDefinition;
@@ -40,7 +35,6 @@
 import io.airbyte.config.StandardSyncState;
 import io.airbyte.config.StandardWorkspace;
 import io.airbyte.config.State;
->>>>>>> f77b5924
 import io.airbyte.db.Database;
 import io.airbyte.db.ExceptionWrappingDatabase;
 import io.airbyte.db.instance.configs.jooq.enums.ActorType;
@@ -133,6 +127,18 @@
     return workspaces;
   }
 
+  public void writeStandardWorkspace(final StandardWorkspace workspace) throws JsonValidationException, IOException {
+    persistence.writeConfig(ConfigSchema.STANDARD_WORKSPACE, workspace.getWorkspaceId().toString(), workspace);
+  }
+
+  public void setFeedback(final UUID workflowId) throws JsonValidationException, ConfigNotFoundException, IOException {
+    final StandardWorkspace workspace = this.getStandardWorkspace(workflowId, false);
+
+    workspace.setFeedbackDone(true);
+
+    persistence.writeConfig(ConfigSchema.STANDARD_WORKSPACE, workspace.getWorkspaceId().toString(), workspace);
+  }
+
   public List<Notification> listNotifications(final boolean includeTombstone) throws JsonValidationException, IOException {
 
     final List<Notification> notifications = new ArrayList<>();
@@ -146,10 +152,6 @@
     return notifications;
   }
 
-  public void writeStandardWorkspace(final StandardWorkspace workspace) throws JsonValidationException, IOException {
-    persistence.writeConfig(ConfigSchema.STANDARD_WORKSPACE, workspace.getWorkspaceId().toString(), workspace);
-  }
-
   public void writeNotification(final Notification notification) throws JsonValidationException, IOException {
     persistence.writeConfig(ConfigSchema.NOTIFICATION, notification.getNotificationId().toString(), notification);
   }
@@ -157,14 +159,6 @@
   public void writeNotificationConnection(final NotificationConnection notificationConnection) throws JsonValidationException, IOException {
     persistence.writeConfig(ConfigSchema.NOTIFICATION_CONNECTION, notificationConnection.getNotificationConnectionId().toString(),
         notificationConnection);
-  }
-
-  public void setFeedback(final UUID workflowId) throws JsonValidationException, ConfigNotFoundException, IOException {
-    final StandardWorkspace workspace = this.getStandardWorkspace(workflowId, false);
-
-    workspace.setFeedbackDone(true);
-
-    persistence.writeConfig(ConfigSchema.STANDARD_WORKSPACE, workspace.getWorkspaceId().toString(), workspace);
   }
 
   public StandardSourceDefinition getStandardSourceDefinition(final UUID sourceDefinitionId)
@@ -313,12 +307,12 @@
   }
 
   private <T> void deleteConnectorDefinitionAndAssociations(
-                                                            final ConfigSchema definitionType,
-                                                            final ConfigSchema connectorType,
-                                                            final Class<T> connectorClass,
-                                                            final Function<T, UUID> connectorIdGetter,
-                                                            final Function<T, UUID> connectorDefinitionIdGetter,
-                                                            final UUID definitionId)
+      final ConfigSchema definitionType,
+      final ConfigSchema connectorType,
+      final Class<T> connectorClass,
+      final Function<T, UUID> connectorIdGetter,
+      final Function<T, UUID> connectorDefinitionIdGetter,
+      final UUID definitionId)
       throws JsonValidationException, IOException, ConfigNotFoundException {
     final Set<T> connectors = persistence.listConfigs(connectorType, connectorClass)
         .stream()
@@ -496,7 +490,7 @@
   }
 
   public Optional<DestinationOAuthParameter> getDestinationOAuthParamByDefinitionIdOptional(final UUID workspaceId,
-                                                                                            final UUID destinationDefinitionId)
+      final UUID destinationDefinitionId)
       throws JsonValidationException, IOException {
     for (final DestinationOAuthParameter oAuthParameter : listDestinationOAuthParam()) {
       if (destinationDefinitionId.equals(oAuthParameter.getDestinationDefinitionId()) &&
@@ -541,8 +535,8 @@
   }
 
   public Optional<ActorCatalog> getSourceCatalog(final UUID sourceId,
-                                                 final String configurationHash,
-                                                 final String connectorVersion)
+      final String configurationHash,
+      final String connectorVersion)
       throws JsonValidationException, IOException {
     for (final ActorCatalogFetchEvent event : listActorCatalogFetchEvents()) {
       if (event.getConnectorVersion().equals(connectorVersion)
@@ -623,7 +617,7 @@
    * @return the db identifier for the cached catalog.
    */
   private UUID getOrInsertActorCatalog(final AirbyteCatalog airbyteCatalog,
-                                       final DSLContext context) {
+      final DSLContext context) {
     final OffsetDateTime timestamp = OffsetDateTime.now();
     final HashFunction hashFunction = Hashing.murmur3_32_fixed();
     final String catalogHash = hashFunction.hashBytes(Jsons.serialize(airbyteCatalog).getBytes(
@@ -647,8 +641,8 @@
   }
 
   public Optional<AirbyteCatalog> getActorCatalog(final UUID actorId,
-                                                  final String actorVersion,
-                                                  final String configHash)
+      final String actorVersion,
+      final String configHash)
       throws IOException {
     final Result<Record1<JSONB>> records = database.transaction(ctx -> ctx.select(ACTOR_CATALOG.CATALOG)
         .from(ACTOR_CATALOG).join(ACTOR_CATALOG_FETCH_EVENT)
@@ -684,9 +678,9 @@
    * @throws IOException
    */
   public UUID writeActorCatalogFetchEvent(final AirbyteCatalog catalog,
-                                          final UUID actorId,
-                                          final String connectorVersion,
-                                          final String configurationHash)
+      final UUID actorId,
+      final String connectorVersion,
+      final String configurationHash)
       throws IOException {
     final OffsetDateTime timestamp = OffsetDateTime.now();
     final UUID fetchEventID = UUID.randomUUID();
