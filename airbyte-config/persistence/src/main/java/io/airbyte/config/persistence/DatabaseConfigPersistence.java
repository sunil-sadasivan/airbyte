/*
 * Copyright (c) 2021 Airbyte, Inc., all rights reserved.
 */

package io.airbyte.config.persistence;

import static io.airbyte.db.instance.configs.jooq.Tables.*;
import static org.jooq.impl.DSL.asterisk;
import static org.jooq.impl.DSL.select;

import com.fasterxml.jackson.databind.JsonNode;
import com.fasterxml.jackson.databind.node.ObjectNode;
import com.google.common.annotations.VisibleForTesting;
import com.google.common.collect.Sets;
import io.airbyte.commons.enums.Enums;
import io.airbyte.commons.json.Jsons;
import io.airbyte.commons.util.MoreIterators;
import io.airbyte.commons.version.AirbyteVersion;
<<<<<<< HEAD
import io.airbyte.config.*;
=======
import io.airbyte.config.ActorCatalog;
import io.airbyte.config.ActorCatalogFetchEvent;
import io.airbyte.config.ActorDefinitionResourceRequirements;
import io.airbyte.config.AirbyteConfig;
import io.airbyte.config.ConfigSchema;
import io.airbyte.config.ConfigWithMetadata;
import io.airbyte.config.DestinationConnection;
import io.airbyte.config.DestinationOAuthParameter;
import io.airbyte.config.OperatorDbt;
import io.airbyte.config.OperatorNormalization;
import io.airbyte.config.SourceConnection;
import io.airbyte.config.SourceOAuthParameter;
import io.airbyte.config.StandardDestinationDefinition;
import io.airbyte.config.StandardSourceDefinition;
>>>>>>> f77b5924
import io.airbyte.config.StandardSourceDefinition.SourceType;
import io.airbyte.config.StandardSyncOperation.OperatorType;
import io.airbyte.db.Database;
import io.airbyte.db.ExceptionWrappingDatabase;
import io.airbyte.db.instance.configs.jooq.enums.ActorType;
import io.airbyte.protocol.models.ConnectorSpecification;
import io.airbyte.validation.json.JsonValidationException;
import java.io.IOException;
import java.sql.SQLException;
import java.time.LocalDate;
import java.time.OffsetDateTime;
import java.util.ArrayList;
import java.util.Collections;
import java.util.HashMap;
import java.util.HashSet;
import java.util.List;
import java.util.Map;
import java.util.Optional;
import java.util.Set;
import java.util.UUID;
import java.util.stream.Collectors;
import java.util.stream.Stream;
import org.jooq.DSLContext;
import org.jooq.JSONB;
import org.jooq.Record;
import org.jooq.Record1;
import org.jooq.Result;
import org.jooq.SelectJoinStep;
import org.jooq.TableField;
import org.jooq.impl.TableImpl;
import org.slf4j.Logger;
import org.slf4j.LoggerFactory;

public class DatabaseConfigPersistence implements ConfigPersistence {

  private final ExceptionWrappingDatabase database;
  private static final Logger LOGGER = LoggerFactory.getLogger(DatabaseConfigPersistence.class);

  public static ConfigPersistence createWithValidation(final Database database) {
    return new ValidatingConfigPersistence(new DatabaseConfigPersistence(database));
  }

  public DatabaseConfigPersistence(final Database database) {
    this.database = new ExceptionWrappingDatabase(database);
  }

  @Override
  public <T> T getConfig(final AirbyteConfig configType, final String configId, final Class<T> clazz)
      throws ConfigNotFoundException, JsonValidationException, IOException {
    if (configType == ConfigSchema.STANDARD_WORKSPACE) {
      return (T) getStandardWorkspace(configId);
    } else if (configType == ConfigSchema.STANDARD_SOURCE_DEFINITION) {
      return (T) getStandardSourceDefinition(configId);
    } else if (configType == ConfigSchema.STANDARD_DESTINATION_DEFINITION) {
      return (T) getStandardDestinationDefinition(configId);
    } else if (configType == ConfigSchema.SOURCE_CONNECTION) {
      return (T) getSourceConnection(configId);
    } else if (configType == ConfigSchema.DESTINATION_CONNECTION) {
      return (T) getDestinationConnection(configId);
    } else if (configType == ConfigSchema.SOURCE_OAUTH_PARAM) {
      return (T) getSourceOauthParam(configId);
    } else if (configType == ConfigSchema.DESTINATION_OAUTH_PARAM) {
      return (T) getDestinationOauthParam(configId);
    } else if (configType == ConfigSchema.STANDARD_SYNC_OPERATION) {
      return (T) getStandardSyncOperation(configId);
    } else if (configType == ConfigSchema.STANDARD_SYNC) {
      return (T) getStandardSync(configId);
    } else if (configType == ConfigSchema.STANDARD_SYNC_STATE) {
      return (T) getStandardSyncState(configId);
    } else if (configType == ConfigSchema.ACTOR_CATALOG) {
      return (T) getActorCatalog(configId);
    } else if (configType == ConfigSchema.ACTOR_CATALOG_FETCH_EVENT) {
      return (T) getActorCatalogFetchEvent(configId);
    } else {
      throw new IllegalArgumentException("Unknown Config Type " + configType);
    }
  }

  private StandardWorkspace getStandardWorkspace(final String configId) throws IOException, ConfigNotFoundException {
    final List<ConfigWithMetadata<StandardWorkspace>> result = listStandardWorkspaceWithMetadata(Optional.of(UUID.fromString(configId)));
    validate(configId, result, ConfigSchema.STANDARD_WORKSPACE);
    return result.get(0).getConfig();
  }

  private StandardSourceDefinition getStandardSourceDefinition(final String configId) throws IOException, ConfigNotFoundException {
    final List<ConfigWithMetadata<StandardSourceDefinition>> result =
        listStandardSourceDefinitionWithMetadata(Optional.of(UUID.fromString(configId)));
    validate(configId, result, ConfigSchema.STANDARD_SOURCE_DEFINITION);
    return result.get(0).getConfig();
  }

  private StandardDestinationDefinition getStandardDestinationDefinition(final String configId) throws IOException, ConfigNotFoundException {
    final List<ConfigWithMetadata<StandardDestinationDefinition>> result =
        listStandardDestinationDefinitionWithMetadata(Optional.of(UUID.fromString(configId)));
    validate(configId, result, ConfigSchema.STANDARD_DESTINATION_DEFINITION);
    return result.get(0).getConfig();
  }

  private SourceConnection getSourceConnection(final String configId) throws IOException, ConfigNotFoundException {
    final List<ConfigWithMetadata<SourceConnection>> result = listSourceConnectionWithMetadata(Optional.of(UUID.fromString(configId)));
    validate(configId, result, ConfigSchema.SOURCE_CONNECTION);
    return result.get(0).getConfig();
  }

  private DestinationConnection getDestinationConnection(final String configId) throws IOException, ConfigNotFoundException {
    final List<ConfigWithMetadata<DestinationConnection>> result = listDestinationConnectionWithMetadata(Optional.of(UUID.fromString(configId)));
    validate(configId, result, ConfigSchema.DESTINATION_CONNECTION);
    return result.get(0).getConfig();
  }

  private SourceOAuthParameter getSourceOauthParam(final String configId) throws IOException, ConfigNotFoundException {
    final List<ConfigWithMetadata<SourceOAuthParameter>> result = listSourceOauthParamWithMetadata(Optional.of(UUID.fromString(configId)));
    validate(configId, result, ConfigSchema.SOURCE_OAUTH_PARAM);
    return result.get(0).getConfig();
  }

  private DestinationOAuthParameter getDestinationOauthParam(final String configId) throws IOException, ConfigNotFoundException {
    final List<ConfigWithMetadata<DestinationOAuthParameter>> result = listDestinationOauthParamWithMetadata(Optional.of(UUID.fromString(configId)));
    validate(configId, result, ConfigSchema.DESTINATION_OAUTH_PARAM);
    return result.get(0).getConfig();
  }

  private StandardSyncOperation getStandardSyncOperation(final String configId) throws IOException, ConfigNotFoundException {
    final List<ConfigWithMetadata<StandardSyncOperation>> result = listStandardSyncOperationWithMetadata(Optional.of(UUID.fromString(configId)));
    validate(configId, result, ConfigSchema.STANDARD_SYNC_OPERATION);
    return result.get(0).getConfig();
  }

  private StandardSync getStandardSync(final String configId) throws IOException, ConfigNotFoundException {
    final List<ConfigWithMetadata<StandardSync>> result = listStandardSyncWithMetadata(Optional.of(UUID.fromString(configId)));
    validate(configId, result, ConfigSchema.STANDARD_SYNC);
    return result.get(0).getConfig();
  }

  private StandardSyncState getStandardSyncState(final String configId) throws IOException, ConfigNotFoundException {
    final List<ConfigWithMetadata<StandardSyncState>> result = listStandardSyncStateWithMetadata(Optional.of(UUID.fromString(configId)));
    validate(configId, result, ConfigSchema.STANDARD_SYNC_STATE);
    return result.get(0).getConfig();
  }

  private ActorCatalog getActorCatalog(final String configId) throws IOException, ConfigNotFoundException {
    final List<ConfigWithMetadata<ActorCatalog>> result = listActorCatalogWithMetadata(Optional.of(UUID.fromString(configId)));
    validate(configId, result, ConfigSchema.ACTOR_CATALOG);
    return result.get(0).getConfig();
  }

  private ActorCatalogFetchEvent getActorCatalogFetchEvent(final String configId) throws IOException, ConfigNotFoundException {
    final List<ConfigWithMetadata<ActorCatalogFetchEvent>> result = listActorCatalogFetchEventWithMetadata(Optional.of(UUID.fromString(configId)));
    validate(configId, result, ConfigSchema.ACTOR_CATALOG_FETCH_EVENT);
    return result.get(0).getConfig();
  }

  private List<UUID> connectionOperationIds(final UUID connectionId) throws IOException {
    final Result<Record> result = database.query(ctx -> ctx.select(asterisk())
        .from(CONNECTION_OPERATION)
        .where(CONNECTION_OPERATION.CONNECTION_ID.eq(connectionId))
        .fetch());

    final List<UUID> ids = new ArrayList<>();
    for (final Record record : result) {
      ids.add(record.get(CONNECTION_OPERATION.OPERATION_ID));
    }

    return ids;
  }

  private <T> void validate(final String configId, final List<ConfigWithMetadata<T>> result, final AirbyteConfig airbyteConfig)
      throws ConfigNotFoundException {
    if (result.isEmpty()) {
      throw new ConfigNotFoundException(airbyteConfig, configId);
    } else if (result.size() > 1) {
      throw new IllegalStateException(String.format("Multiple %s configs found for ID %s: %s", airbyteConfig, configId, result));
    }
  }

  private <T> ConfigWithMetadata<T> validateAndReturn(final String configId,
                                                      final List<ConfigWithMetadata<T>> result,
                                                      final AirbyteConfig airbyteConfig)
      throws ConfigNotFoundException {
    validate(configId, result, airbyteConfig);
    return result.get(0);
  }

  @Override
  public <T> List<T> listConfigs(final AirbyteConfig configType, final Class<T> clazz) throws JsonValidationException, IOException {
    final List<T> config = new ArrayList<>();
    listConfigsWithMetadata(configType, clazz).forEach(c -> config.add(c.getConfig()));
    return config;
  }

  @Override
  public <T> ConfigWithMetadata<T> getConfigWithMetadata(final AirbyteConfig configType, final String configId, final Class<T> clazz)
      throws ConfigNotFoundException, JsonValidationException, IOException {
    final Optional<UUID> configIdOpt = Optional.of(UUID.fromString(configId));
    if (configType == ConfigSchema.STANDARD_WORKSPACE) {
      return (ConfigWithMetadata<T>) validateAndReturn(configId, listStandardWorkspaceWithMetadata(configIdOpt), configType);
    } else if (configType == ConfigSchema.STANDARD_SOURCE_DEFINITION) {
      return (ConfigWithMetadata<T>) validateAndReturn(configId, listStandardSourceDefinitionWithMetadata(configIdOpt), configType);
    } else if (configType == ConfigSchema.STANDARD_DESTINATION_DEFINITION) {
      return (ConfigWithMetadata<T>) validateAndReturn(configId, listStandardDestinationDefinitionWithMetadata(configIdOpt), configType);
    } else if (configType == ConfigSchema.SOURCE_CONNECTION) {
      return (ConfigWithMetadata<T>) validateAndReturn(configId, listSourceConnectionWithMetadata(configIdOpt), configType);
    } else if (configType == ConfigSchema.DESTINATION_CONNECTION) {
      return (ConfigWithMetadata<T>) validateAndReturn(configId, listDestinationConnectionWithMetadata(configIdOpt), configType);
    } else if (configType == ConfigSchema.SOURCE_OAUTH_PARAM) {
      return (ConfigWithMetadata<T>) validateAndReturn(configId, listSourceOauthParamWithMetadata(configIdOpt), configType);
    } else if (configType == ConfigSchema.DESTINATION_OAUTH_PARAM) {
      return (ConfigWithMetadata<T>) validateAndReturn(configId, listDestinationOauthParamWithMetadata(configIdOpt), configType);
    } else if (configType == ConfigSchema.STANDARD_SYNC_OPERATION) {
      return (ConfigWithMetadata<T>) validateAndReturn(configId, listStandardSyncOperationWithMetadata(configIdOpt), configType);
    } else if (configType == ConfigSchema.STANDARD_SYNC) {
      return (ConfigWithMetadata<T>) validateAndReturn(configId, listStandardSyncWithMetadata(configIdOpt), configType);
    } else if (configType == ConfigSchema.STANDARD_SYNC_STATE) {
      return (ConfigWithMetadata<T>) validateAndReturn(configId, listStandardSyncStateWithMetadata(configIdOpt), configType);
    } else if (configType == ConfigSchema.ACTOR_CATALOG) {
      return (ConfigWithMetadata<T>) validateAndReturn(configId, listActorCatalogWithMetadata(configIdOpt), configType);
    } else if (configType == ConfigSchema.ACTOR_CATALOG_FETCH_EVENT) {
      return (ConfigWithMetadata<T>) validateAndReturn(configId, listActorCatalogFetchEventWithMetadata(configIdOpt), configType);
    } else {
      throw new IllegalArgumentException("Unknown Config Type " + configType);
    }
  }

  @Override
  public <T> List<ConfigWithMetadata<T>> listConfigsWithMetadata(final AirbyteConfig configType, final Class<T> clazz) throws IOException {
    final List<ConfigWithMetadata<T>> configWithMetadata = new ArrayList<>();
    if (configType == ConfigSchema.STANDARD_WORKSPACE) {
      listStandardWorkspaceWithMetadata().forEach(c -> configWithMetadata.add((ConfigWithMetadata<T>) c));
    } else if (configType == ConfigSchema.STANDARD_SOURCE_DEFINITION) {
      listStandardSourceDefinitionWithMetadata().forEach(c -> configWithMetadata.add((ConfigWithMetadata<T>) c));
    } else if (configType == ConfigSchema.STANDARD_DESTINATION_DEFINITION) {
      listStandardDestinationDefinitionWithMetadata().forEach(c -> configWithMetadata.add((ConfigWithMetadata<T>) c));
    } else if (configType == ConfigSchema.SOURCE_CONNECTION) {
      listSourceConnectionWithMetadata().forEach(c -> configWithMetadata.add((ConfigWithMetadata<T>) c));
    } else if (configType == ConfigSchema.DESTINATION_CONNECTION) {
      listDestinationConnectionWithMetadata().forEach(c -> configWithMetadata.add((ConfigWithMetadata<T>) c));
    } else if (configType == ConfigSchema.SOURCE_OAUTH_PARAM) {
      listSourceOauthParamWithMetadata().forEach(c -> configWithMetadata.add((ConfigWithMetadata<T>) c));
    } else if (configType == ConfigSchema.DESTINATION_OAUTH_PARAM) {
      listDestinationOauthParamWithMetadata().forEach(c -> configWithMetadata.add((ConfigWithMetadata<T>) c));
    } else if (configType == ConfigSchema.STANDARD_SYNC_OPERATION) {
      listStandardSyncOperationWithMetadata().forEach(c -> configWithMetadata.add((ConfigWithMetadata<T>) c));
    } else if (configType == ConfigSchema.STANDARD_SYNC) {
      listStandardSyncWithMetadata().forEach(c -> configWithMetadata.add((ConfigWithMetadata<T>) c));
    } else if (configType == ConfigSchema.STANDARD_SYNC_STATE) {
      listStandardSyncStateWithMetadata().forEach(c -> configWithMetadata.add((ConfigWithMetadata<T>) c));
    } else if (configType == ConfigSchema.ACTOR_CATALOG) {
      listActorCatalogWithMetadata().forEach(c -> configWithMetadata.add((ConfigWithMetadata<T>) c));
    } else if (configType == ConfigSchema.ACTOR_CATALOG_FETCH_EVENT) {
      listActorCatalogFetchEventWithMetadata().forEach(c -> configWithMetadata.add((ConfigWithMetadata<T>) c));
    } else {
      throw new IllegalArgumentException("Unknown Config Type " + configType);
    }

    return configWithMetadata;
  }

  private List<ConfigWithMetadata<StandardWorkspace>> listStandardWorkspaceWithMetadata() throws IOException {
    return listStandardWorkspaceWithMetadata(Optional.empty());
  }

  private List<ConfigWithMetadata<StandardWorkspace>> listStandardWorkspaceWithMetadata(final Optional<UUID> configId) throws IOException {
    final Result<Record> result = database.query(ctx -> {
      final SelectJoinStep<Record> query = ctx.select(asterisk()).from(WORKSPACE);
      if (configId.isPresent()) {
        return query.where(WORKSPACE.ID.eq(configId.get())).fetch();
      }
      return query.fetch();
    });

    final List<ConfigWithMetadata<StandardWorkspace>> standardWorkspaces = new ArrayList<>();
    for (final Record record : result) {
<<<<<<< HEAD
      final List<NotificationLegacy> notificationList = new ArrayList<>();
      final List fetchedNotifications = Jsons.deserialize(record.get(WORKSPACE.NOTIFICATIONS).data(), List.class);
      for (final Object notification : fetchedNotifications) {
        notificationList.add(Jsons.convertValue(notification, NotificationLegacy.class));
      }
      final StandardWorkspace workspace = buildStandardWorkspace(record, notificationList);
=======
      final StandardWorkspace workspace = DbConverter.buildStandardWorkspace(record);
>>>>>>> f77b5924
      standardWorkspaces.add(new ConfigWithMetadata<>(
          record.get(WORKSPACE.ID).toString(),
          ConfigSchema.STANDARD_WORKSPACE.name(),
          record.get(WORKSPACE.CREATED_AT).toInstant(),
          record.get(WORKSPACE.UPDATED_AT).toInstant(),
          workspace));
    }
    return standardWorkspaces;
  }

<<<<<<< HEAD
  private StandardWorkspace buildStandardWorkspace(final Record record, final List<NotificationLegacy> notificationList) {
    return new StandardWorkspace()
        .withWorkspaceId(record.get(WORKSPACE.ID))
        .withName(record.get(WORKSPACE.NAME))
        .withSlug(record.get(WORKSPACE.SLUG))
        .withInitialSetupComplete(record.get(WORKSPACE.INITIAL_SETUP_COMPLETE))
        .withCustomerId(record.get(WORKSPACE.CUSTOMER_ID))
        .withEmail(record.get(WORKSPACE.EMAIL))
        .withAnonymousDataCollection(record.get(WORKSPACE.ANONYMOUS_DATA_COLLECTION))
        .withNews(record.get(WORKSPACE.SEND_NEWSLETTER))
        .withSecurityUpdates(record.get(WORKSPACE.SEND_SECURITY_UPDATES))
        .withDisplaySetupWizard(record.get(WORKSPACE.DISPLAY_SETUP_WIZARD))
        .withTombstone(record.get(WORKSPACE.TOMBSTONE))
        .withNotifications(notificationList)
        .withFirstCompletedSync(record.get(WORKSPACE.FIRST_SYNC_COMPLETE))
        .withFeedbackDone(record.get(WORKSPACE.FEEDBACK_COMPLETE));
  }

=======
>>>>>>> f77b5924
  private List<ConfigWithMetadata<StandardSourceDefinition>> listStandardSourceDefinitionWithMetadata() throws IOException {
    return listStandardSourceDefinitionWithMetadata(Optional.empty());
  }

  private List<ConfigWithMetadata<StandardSourceDefinition>> listStandardSourceDefinitionWithMetadata(final Optional<UUID> configId)
      throws IOException {
    final Result<Record> result = database.query(ctx -> {
      final SelectJoinStep<Record> query = ctx.select(asterisk()).from(ACTOR_DEFINITION);
      if (configId.isPresent()) {
        return query.where(ACTOR_DEFINITION.ACTOR_TYPE.eq(ActorType.source), ACTOR_DEFINITION.ID.eq(configId.get())).fetch();
      }
      return query.where(ACTOR_DEFINITION.ACTOR_TYPE.eq(ActorType.source)).fetch();
    });

    final List<ConfigWithMetadata<StandardSourceDefinition>> standardSourceDefinitions = new ArrayList<>();

    for (final Record record : result) {
      final StandardSourceDefinition standardSourceDefinition = buildStandardSourceDefinition(record);
      standardSourceDefinitions.add(new ConfigWithMetadata<>(
          record.get(ACTOR_DEFINITION.ID).toString(),
          ConfigSchema.STANDARD_SOURCE_DEFINITION.name(),
          record.get(ACTOR_DEFINITION.CREATED_AT).toInstant(),
          record.get(ACTOR_DEFINITION.UPDATED_AT).toInstant(),
          standardSourceDefinition));
    }
    return standardSourceDefinitions;
  }

  private StandardSourceDefinition buildStandardSourceDefinition(final Record record) {
    return new StandardSourceDefinition()
        .withSourceDefinitionId(record.get(ACTOR_DEFINITION.ID))
        .withDockerImageTag(record.get(ACTOR_DEFINITION.DOCKER_IMAGE_TAG))
        .withIcon(record.get(ACTOR_DEFINITION.ICON))
        .withDockerRepository(record.get(ACTOR_DEFINITION.DOCKER_REPOSITORY))
        .withDocumentationUrl(record.get(ACTOR_DEFINITION.DOCUMENTATION_URL))
        .withName(record.get(ACTOR_DEFINITION.NAME))
        .withSourceType(record.get(ACTOR_DEFINITION.SOURCE_TYPE) == null ? null
            : Enums.toEnum(record.get(ACTOR_DEFINITION.SOURCE_TYPE, String.class), SourceType.class).orElseThrow())
        .withSpec(Jsons.deserialize(record.get(ACTOR_DEFINITION.SPEC).data(), ConnectorSpecification.class))
        .withTombstone(record.get(ACTOR_DEFINITION.TOMBSTONE))
        .withReleaseStage(record.get(ACTOR_DEFINITION.RELEASE_STAGE) == null ? null
            : Enums.toEnum(record.get(ACTOR_DEFINITION.RELEASE_STAGE, String.class), StandardSourceDefinition.ReleaseStage.class).orElseThrow())
        .withReleaseDate(record.get(ACTOR_DEFINITION.RELEASE_DATE) == null ? null
            : record.get(ACTOR_DEFINITION.RELEASE_DATE).toString())
        .withResourceRequirements(record.get(ACTOR_DEFINITION.RESOURCE_REQUIREMENTS) == null
            ? null
            : Jsons.deserialize(record.get(ACTOR_DEFINITION.RESOURCE_REQUIREMENTS).data(), ActorDefinitionResourceRequirements.class));
  }

  private List<ConfigWithMetadata<StandardDestinationDefinition>> listStandardDestinationDefinitionWithMetadata() throws IOException {
    return listStandardDestinationDefinitionWithMetadata(Optional.empty());
  }

  private List<ConfigWithMetadata<StandardDestinationDefinition>> listStandardDestinationDefinitionWithMetadata(final Optional<UUID> configId)
      throws IOException {
    final Result<Record> result = database.query(ctx -> {
      final SelectJoinStep<Record> query = ctx.select(asterisk()).from(ACTOR_DEFINITION);
      if (configId.isPresent()) {
        return query.where(ACTOR_DEFINITION.ACTOR_TYPE.eq(ActorType.destination), ACTOR_DEFINITION.ID.eq(configId.get())).fetch();
      }
      return query.where(ACTOR_DEFINITION.ACTOR_TYPE.eq(ActorType.destination)).fetch();
    });

    final List<ConfigWithMetadata<StandardDestinationDefinition>> standardDestinationDefinitions = new ArrayList<>();

    for (final Record record : result) {
      final StandardDestinationDefinition standardDestinationDefinition = buildStandardDestinationDefinition(record);
      standardDestinationDefinitions.add(new ConfigWithMetadata<>(
          record.get(ACTOR_DEFINITION.ID).toString(),
          ConfigSchema.STANDARD_DESTINATION_DEFINITION.name(),
          record.get(ACTOR_DEFINITION.CREATED_AT).toInstant(),
          record.get(ACTOR_DEFINITION.UPDATED_AT).toInstant(),
          standardDestinationDefinition));
    }
    return standardDestinationDefinitions;
  }

  private StandardDestinationDefinition buildStandardDestinationDefinition(final Record record) {
    return new StandardDestinationDefinition()
        .withDestinationDefinitionId(record.get(ACTOR_DEFINITION.ID))
        .withDockerImageTag(record.get(ACTOR_DEFINITION.DOCKER_IMAGE_TAG))
        .withIcon(record.get(ACTOR_DEFINITION.ICON))
        .withDockerRepository(record.get(ACTOR_DEFINITION.DOCKER_REPOSITORY))
        .withDocumentationUrl(record.get(ACTOR_DEFINITION.DOCUMENTATION_URL))
        .withName(record.get(ACTOR_DEFINITION.NAME))
        .withSpec(Jsons.deserialize(record.get(ACTOR_DEFINITION.SPEC).data(), ConnectorSpecification.class))
        .withTombstone(record.get(ACTOR_DEFINITION.TOMBSTONE))
        .withReleaseStage(record.get(ACTOR_DEFINITION.RELEASE_STAGE) == null ? null
            : Enums.toEnum(record.get(ACTOR_DEFINITION.RELEASE_STAGE, String.class), StandardDestinationDefinition.ReleaseStage.class).orElseThrow())
        .withReleaseDate(record.get(ACTOR_DEFINITION.RELEASE_DATE) == null ? null
            : record.get(ACTOR_DEFINITION.RELEASE_DATE).toString())
        .withResourceRequirements(record.get(ACTOR_DEFINITION.RESOURCE_REQUIREMENTS) == null
            ? null
            : Jsons.deserialize(record.get(ACTOR_DEFINITION.RESOURCE_REQUIREMENTS).data(), ActorDefinitionResourceRequirements.class));
  }

  private List<ConfigWithMetadata<SourceConnection>> listSourceConnectionWithMetadata() throws IOException {
    return listSourceConnectionWithMetadata(Optional.empty());
  }

  private List<ConfigWithMetadata<SourceConnection>> listSourceConnectionWithMetadata(final Optional<UUID> configId) throws IOException {
    final Result<Record> result = database.query(ctx -> {
      final SelectJoinStep<Record> query = ctx.select(asterisk()).from(ACTOR);
      if (configId.isPresent()) {
        return query.where(ACTOR.ACTOR_TYPE.eq(ActorType.source), ACTOR.ID.eq(configId.get())).fetch();
      }
      return query.where(ACTOR.ACTOR_TYPE.eq(ActorType.source)).fetch();
    });

    final List<ConfigWithMetadata<SourceConnection>> sourceConnections = new ArrayList<>();
    for (final Record record : result) {
      final SourceConnection sourceConnection = buildSourceConnection(record);
      sourceConnections.add(new ConfigWithMetadata<>(
          record.get(ACTOR.ID).toString(),
          ConfigSchema.SOURCE_CONNECTION.name(),
          record.get(ACTOR.CREATED_AT).toInstant(),
          record.get(ACTOR.UPDATED_AT).toInstant(),
          sourceConnection));
    }
    return sourceConnections;
  }

  private SourceConnection buildSourceConnection(final Record record) {
    return new SourceConnection()
        .withSourceId(record.get(ACTOR.ID))
        .withConfiguration(Jsons.deserialize(record.get(ACTOR.CONFIGURATION).data()))
        .withWorkspaceId(record.get(ACTOR.WORKSPACE_ID))
        .withSourceDefinitionId(record.get(ACTOR.ACTOR_DEFINITION_ID))
        .withTombstone(record.get(ACTOR.TOMBSTONE))
        .withName(record.get(ACTOR.NAME));
  }

  private List<ConfigWithMetadata<DestinationConnection>> listDestinationConnectionWithMetadata() throws IOException {
    return listDestinationConnectionWithMetadata(Optional.empty());
  }

  private List<ConfigWithMetadata<DestinationConnection>> listDestinationConnectionWithMetadata(final Optional<UUID> configId) throws IOException {
    final Result<Record> result = database.query(ctx -> {
      final SelectJoinStep<Record> query = ctx.select(asterisk()).from(ACTOR);
      if (configId.isPresent()) {
        return query.where(ACTOR.ACTOR_TYPE.eq(ActorType.destination), ACTOR.ID.eq(configId.get())).fetch();
      }
      return query.where(ACTOR.ACTOR_TYPE.eq(ActorType.destination)).fetch();
    });

    final List<ConfigWithMetadata<DestinationConnection>> destinationConnections = new ArrayList<>();
    for (final Record record : result) {
      final DestinationConnection destinationConnection = buildDestinationConnection(record);
      destinationConnections.add(new ConfigWithMetadata<>(
          record.get(ACTOR.ID).toString(),
          ConfigSchema.DESTINATION_CONNECTION.name(),
          record.get(ACTOR.CREATED_AT).toInstant(),
          record.get(ACTOR.UPDATED_AT).toInstant(),
          destinationConnection));
    }
    return destinationConnections;
  }

  private DestinationConnection buildDestinationConnection(final Record record) {
    return new DestinationConnection()
        .withDestinationId(record.get(ACTOR.ID))
        .withConfiguration(Jsons.deserialize(record.get(ACTOR.CONFIGURATION).data()))
        .withWorkspaceId(record.get(ACTOR.WORKSPACE_ID))
        .withDestinationDefinitionId(record.get(ACTOR.ACTOR_DEFINITION_ID))
        .withTombstone(record.get(ACTOR.TOMBSTONE))
        .withName(record.get(ACTOR.NAME));
  }

  private List<ConfigWithMetadata<SourceOAuthParameter>> listSourceOauthParamWithMetadata() throws IOException {
    return listSourceOauthParamWithMetadata(Optional.empty());
  }

  private List<ConfigWithMetadata<SourceOAuthParameter>> listSourceOauthParamWithMetadata(final Optional<UUID> configId) throws IOException {
    final Result<Record> result = database.query(ctx -> {
      final SelectJoinStep<Record> query = ctx.select(asterisk()).from(ACTOR_OAUTH_PARAMETER);
      if (configId.isPresent()) {
        return query.where(ACTOR_OAUTH_PARAMETER.ACTOR_TYPE.eq(ActorType.source), ACTOR_OAUTH_PARAMETER.ID.eq(configId.get())).fetch();
      }
      return query.where(ACTOR_OAUTH_PARAMETER.ACTOR_TYPE.eq(ActorType.source)).fetch();
    });

    final List<ConfigWithMetadata<SourceOAuthParameter>> sourceOAuthParameters = new ArrayList<>();
    for (final Record record : result) {
      final SourceOAuthParameter sourceOAuthParameter = buildSourceOAuthParameter(record);
      sourceOAuthParameters.add(new ConfigWithMetadata<>(
          record.get(ACTOR_OAUTH_PARAMETER.ID).toString(),
          ConfigSchema.SOURCE_OAUTH_PARAM.name(),
          record.get(ACTOR_OAUTH_PARAMETER.CREATED_AT).toInstant(),
          record.get(ACTOR_OAUTH_PARAMETER.UPDATED_AT).toInstant(),
          sourceOAuthParameter));
    }
    return sourceOAuthParameters;
  }

  private SourceOAuthParameter buildSourceOAuthParameter(final Record record) {
    return new SourceOAuthParameter()
        .withOauthParameterId(record.get(ACTOR_OAUTH_PARAMETER.ID))
        .withConfiguration(Jsons.deserialize(record.get(ACTOR_OAUTH_PARAMETER.CONFIGURATION).data()))
        .withWorkspaceId(record.get(ACTOR_OAUTH_PARAMETER.WORKSPACE_ID))
        .withSourceDefinitionId(record.get(ACTOR_OAUTH_PARAMETER.ACTOR_DEFINITION_ID));
  }

  private List<ConfigWithMetadata<DestinationOAuthParameter>> listDestinationOauthParamWithMetadata() throws IOException {
    return listDestinationOauthParamWithMetadata(Optional.empty());
  }

  private List<ConfigWithMetadata<DestinationOAuthParameter>> listDestinationOauthParamWithMetadata(final Optional<UUID> configId)
      throws IOException {
    final Result<Record> result = database.query(ctx -> {
      final SelectJoinStep<Record> query = ctx.select(asterisk()).from(ACTOR_OAUTH_PARAMETER);
      if (configId.isPresent()) {
        return query.where(ACTOR_OAUTH_PARAMETER.ACTOR_TYPE.eq(ActorType.destination), ACTOR_OAUTH_PARAMETER.ID.eq(configId.get())).fetch();
      }
      return query.where(ACTOR_OAUTH_PARAMETER.ACTOR_TYPE.eq(ActorType.destination)).fetch();
    });

    final List<ConfigWithMetadata<DestinationOAuthParameter>> destinationOAuthParameters = new ArrayList<>();
    for (final Record record : result) {
      final DestinationOAuthParameter destinationOAuthParameter = buildDestinationOAuthParameter(record);
      destinationOAuthParameters.add(new ConfigWithMetadata<>(
          record.get(ACTOR_OAUTH_PARAMETER.ID).toString(),
          ConfigSchema.DESTINATION_OAUTH_PARAM.name(),
          record.get(ACTOR_OAUTH_PARAMETER.CREATED_AT).toInstant(),
          record.get(ACTOR_OAUTH_PARAMETER.UPDATED_AT).toInstant(),
          destinationOAuthParameter));
    }
    return destinationOAuthParameters;
  }

  private DestinationOAuthParameter buildDestinationOAuthParameter(final Record record) {
    return new DestinationOAuthParameter()
        .withOauthParameterId(record.get(ACTOR_OAUTH_PARAMETER.ID))
        .withConfiguration(Jsons.deserialize(record.get(ACTOR_OAUTH_PARAMETER.CONFIGURATION).data()))
        .withWorkspaceId(record.get(ACTOR_OAUTH_PARAMETER.WORKSPACE_ID))
        .withDestinationDefinitionId(record.get(ACTOR_OAUTH_PARAMETER.ACTOR_DEFINITION_ID));
  }

  private List<ConfigWithMetadata<StandardSyncOperation>> listStandardSyncOperationWithMetadata() throws IOException {
    return listStandardSyncOperationWithMetadata(Optional.empty());
  }

  private List<ConfigWithMetadata<StandardSyncOperation>> listStandardSyncOperationWithMetadata(final Optional<UUID> configId) throws IOException {
    final Result<Record> result = database.query(ctx -> {
      final SelectJoinStep<Record> query = ctx.select(asterisk()).from(OPERATION);
      if (configId.isPresent()) {
        return query.where(OPERATION.ID.eq(configId.get())).fetch();
      }
      return query.fetch();
    });

    final List<ConfigWithMetadata<StandardSyncOperation>> standardSyncOperations = new ArrayList<>();
    for (final Record record : result) {
      final StandardSyncOperation standardSyncOperation = buildStandardSyncOperation(record);
      standardSyncOperations.add(new ConfigWithMetadata<>(
          record.get(OPERATION.ID).toString(),
          ConfigSchema.STANDARD_SYNC_OPERATION.name(),
          record.get(OPERATION.CREATED_AT).toInstant(),
          record.get(OPERATION.UPDATED_AT).toInstant(),
          standardSyncOperation));
    }
    return standardSyncOperations;
  }

  private StandardSyncOperation buildStandardSyncOperation(final Record record) {
    return new StandardSyncOperation()
        .withOperationId(record.get(OPERATION.ID))
        .withName(record.get(OPERATION.NAME))
        .withWorkspaceId(record.get(OPERATION.WORKSPACE_ID))
        .withOperatorType(Enums.toEnum(record.get(OPERATION.OPERATOR_TYPE, String.class), OperatorType.class).orElseThrow())
        .withOperatorNormalization(Jsons.deserialize(record.get(OPERATION.OPERATOR_NORMALIZATION).data(), OperatorNormalization.class))
        .withOperatorDbt(Jsons.deserialize(record.get(OPERATION.OPERATOR_DBT).data(), OperatorDbt.class))
        .withTombstone(record.get(OPERATION.TOMBSTONE));
  }

  private List<ConfigWithMetadata<StandardSync>> listStandardSyncWithMetadata() throws IOException {
    return listStandardSyncWithMetadata(Optional.empty());
  }

  private List<ConfigWithMetadata<StandardSync>> listStandardSyncWithMetadata(final Optional<UUID> configId) throws IOException {
    final Result<Record> result = database.query(ctx -> {
      final SelectJoinStep<Record> query = ctx.select(asterisk()).from(CONNECTION);
      if (configId.isPresent()) {
        return query.where(CONNECTION.ID.eq(configId.get())).fetch();
      }
      return query.fetch();
    });

    final List<ConfigWithMetadata<StandardSync>> standardSyncs = new ArrayList<>();
    for (final Record record : result) {
      final StandardSync standardSync = DbConverter.buildStandardSync(record, connectionOperationIds(record.get(CONNECTION.ID)));
      standardSyncs.add(new ConfigWithMetadata<>(
          record.get(CONNECTION.ID).toString(),
          ConfigSchema.STANDARD_SYNC.name(),
          record.get(CONNECTION.CREATED_AT).toInstant(),
          record.get(CONNECTION.UPDATED_AT).toInstant(),
          standardSync));
    }
    return standardSyncs;
  }

  private List<ConfigWithMetadata<StandardSyncState>> listStandardSyncStateWithMetadata() throws IOException {
    return listStandardSyncStateWithMetadata(Optional.empty());
  }

  private List<ConfigWithMetadata<StandardSyncState>> listStandardSyncStateWithMetadata(final Optional<UUID> configId) throws IOException {
    final Result<Record> result = database.query(ctx -> {
      final SelectJoinStep<Record> query = ctx.select(asterisk()).from(STATE);
      if (configId.isPresent()) {
        return query.where(STATE.CONNECTION_ID.eq(configId.get())).fetch();
      }
      return query.fetch();
    });
    final List<ConfigWithMetadata<StandardSyncState>> standardSyncStates = new ArrayList<>();
    for (final Record record : result) {
      final StandardSyncState standardSyncState = buildStandardSyncState(record);
      standardSyncStates.add(new ConfigWithMetadata<>(
          record.get(STATE.CONNECTION_ID).toString(),
          ConfigSchema.STANDARD_SYNC_STATE.name(),
          record.get(STATE.CREATED_AT).toInstant(),
          record.get(STATE.UPDATED_AT).toInstant(),
          standardSyncState));
    }
    return standardSyncStates;
  }

  private StandardSyncState buildStandardSyncState(final Record record) {
    return new StandardSyncState()
        .withConnectionId(record.get(STATE.CONNECTION_ID))
        .withState(Jsons.deserialize(record.get(STATE.STATE_).data(), State.class));
  }

  private List<ConfigWithMetadata<ActorCatalog>> listActorCatalogWithMetadata() throws IOException {
    return listActorCatalogWithMetadata(Optional.empty());
  }

  private List<ConfigWithMetadata<ActorCatalog>> listActorCatalogWithMetadata(final Optional<UUID> configId) throws IOException {
    final Result<Record> result = database.query(ctx -> {
      final SelectJoinStep<Record> query = ctx.select(asterisk()).from(ACTOR_CATALOG);
      if (configId.isPresent()) {
        return query.where(ACTOR_CATALOG.ID.eq(configId.get())).fetch();
      }
      return query.fetch();
    });
    final List<ConfigWithMetadata<ActorCatalog>> actorCatalogs = new ArrayList<>();
    for (final Record record : result) {
      final ActorCatalog actorCatalog = buildActorCatalog(record);
      actorCatalogs.add(new ConfigWithMetadata<>(
          record.get(ACTOR_CATALOG.ID).toString(),
          ConfigSchema.ACTOR_CATALOG.name(),
          record.get(ACTOR_CATALOG.CREATED_AT).toInstant(),
          record.get(ACTOR_CATALOG.MODIFIED_AT).toInstant(),
          actorCatalog));
    }
    return actorCatalogs;
  }

  private ActorCatalog buildActorCatalog(final Record record) {
    return new ActorCatalog()
        .withId(record.get(ACTOR_CATALOG.ID))
        .withCatalog(Jsons.deserialize(record.get(ACTOR_CATALOG.CATALOG).toString()))
        .withCatalogHash(record.get(ACTOR_CATALOG.CATALOG_HASH));
  }

  private List<ConfigWithMetadata<ActorCatalogFetchEvent>> listActorCatalogFetchEventWithMetadata() throws IOException {
    return listActorCatalogFetchEventWithMetadata(Optional.empty());
  }

  private List<ConfigWithMetadata<ActorCatalogFetchEvent>> listActorCatalogFetchEventWithMetadata(final Optional<UUID> configId) throws IOException {
    final Result<Record> result = database.query(ctx -> {
      final SelectJoinStep<Record> query = ctx.select(asterisk()).from(ACTOR_CATALOG_FETCH_EVENT);
      if (configId.isPresent()) {
        return query.where(ACTOR_CATALOG_FETCH_EVENT.ID.eq(configId.get())).fetch();
      }
      return query.fetch();
    });
    final List<ConfigWithMetadata<ActorCatalogFetchEvent>> actorCatalogFetchEvents = new ArrayList<>();
    for (final Record record : result) {
      final ActorCatalogFetchEvent actorCatalogFetchEvent = buildActorCatalogFetchEvent(record);
      actorCatalogFetchEvents.add(new ConfigWithMetadata<>(
          record.get(ACTOR_CATALOG_FETCH_EVENT.ID).toString(),
          ConfigSchema.ACTOR_CATALOG_FETCH_EVENT.name(),
          record.get(ACTOR_CATALOG_FETCH_EVENT.CREATED_AT).toInstant(),
          record.get(ACTOR_CATALOG_FETCH_EVENT.MODIFIED_AT).toInstant(),
          actorCatalogFetchEvent));
    }
    return actorCatalogFetchEvents;
  }

  private ActorCatalogFetchEvent buildActorCatalogFetchEvent(final Record record) {
    return new ActorCatalogFetchEvent()
        .withId(record.get(ACTOR_CATALOG_FETCH_EVENT.ID))
        .withActorCatalogId(record.get(ACTOR_CATALOG_FETCH_EVENT.ACTOR_CATALOG_ID))
        .withConfigHash(record.get(ACTOR_CATALOG_FETCH_EVENT.CONFIG_HASH))
        .withConnectorVersion(record.get(ACTOR_CATALOG_FETCH_EVENT.ACTOR_VERSION))
        .withActorId(record.get(ACTOR_CATALOG_FETCH_EVENT.ACTOR_ID));
  }

  @Override
  public <T> void writeConfig(final AirbyteConfig configType, final String configId, final T config) throws JsonValidationException, IOException {
    if (configType == ConfigSchema.STANDARD_WORKSPACE) {
      writeStandardWorkspace(Collections.singletonList((StandardWorkspace) config));
    } else if (configType == ConfigSchema.STANDARD_SOURCE_DEFINITION) {
      writeStandardSourceDefinition(Collections.singletonList((StandardSourceDefinition) config));
    } else if (configType == ConfigSchema.STANDARD_DESTINATION_DEFINITION) {
      writeStandardDestinationDefinition(Collections.singletonList((StandardDestinationDefinition) config));
    } else if (configType == ConfigSchema.SOURCE_CONNECTION) {
      writeSourceConnection(Collections.singletonList((SourceConnection) config));
    } else if (configType == ConfigSchema.DESTINATION_CONNECTION) {
      writeDestinationConnection(Collections.singletonList((DestinationConnection) config));
    } else if (configType == ConfigSchema.SOURCE_OAUTH_PARAM) {
      writeSourceOauthParameter(Collections.singletonList((SourceOAuthParameter) config));
    } else if (configType == ConfigSchema.DESTINATION_OAUTH_PARAM) {
      writeDestinationOauthParameter(Collections.singletonList((DestinationOAuthParameter) config));
    } else if (configType == ConfigSchema.STANDARD_SYNC_OPERATION) {
      writeStandardSyncOperation(Collections.singletonList((StandardSyncOperation) config));
    } else if (configType == ConfigSchema.STANDARD_SYNC) {
      writeStandardSync(Collections.singletonList((StandardSync) config));
    } else if (configType == ConfigSchema.STANDARD_SYNC_STATE) {
      writeStandardSyncState(Collections.singletonList((StandardSyncState) config));
    } else if (configType == ConfigSchema.ACTOR_CATALOG) {
      writeActorCatalog(Collections.singletonList((ActorCatalog) config));
    } else if (configType == ConfigSchema.ACTOR_CATALOG_FETCH_EVENT) {
      writeActorCatalogFetchEvent(Collections.singletonList((ActorCatalogFetchEvent) config));
    } else {
      throw new IllegalArgumentException("Unknown Config Type " + configType);
    }
  }

  private void writeStandardWorkspace(final List<StandardWorkspace> configs) throws IOException {
    database.transaction(ctx -> {
      writeStandardWorkspace(configs, ctx);
      return null;
    });
  }

  private void writeNotification(final List<Notification> configs) throws IOException {
    database.transaction(ctx -> {
      writeNotification(configs, ctx);
      return null;
    });
  }

  private void writeNotificationConnection(final List<NotificationConnection> configs) throws IOException {
    database.transaction(ctx -> {
      writeNotificationConnection(configs, ctx);
      return null;
    });
  }

  private void writeNotification(final List<Notification> configs, final DSLContext ctx) {
    configs.forEach((Notification) -> {
      ctx.insertInto(NOTIFICATION_CONFIG)
          .set(NOTIFICATION_CONFIG.ID, Notification.getNotificationId())
          .set(NOTIFICATION_CONFIG.WORKSPACE_ID, Notification.getWorkspaceId())
          .set(NOTIFICATION_CONFIG.NAME, Notification.getName())
          .set(NOTIFICATION_CONFIG.WEBHOOK_URL, Notification.getWebhookUrl())
          .set(NOTIFICATION_CONFIG.DEFAULT_NOTIFICATION, Notification.getDefaultNotification())
          .set(NOTIFICATION_CONFIG.NOTIFICATION_TYPE, Notification.getNotificationType().value())
          .set(NOTIFICATION_CONFIG.TOMBSTONE, Notification.getTombstone())
          .execute();
    });
  }

  private void writeNotificationConnection(final List<NotificationConnection> configs, final DSLContext ctx) {
    configs.forEach((NotificationConnection) -> {
      ctx.insertInto(NOTIFICATION_CONNECTION)
          .set(NOTIFICATION_CONNECTION.NOTIFICATION_CONNECTION_ID, NotificationConnection.getNotificationConnectionId())
          .set(NOTIFICATION_CONNECTION.WORKSPACE_ID, NotificationConnection.getWorkspaceId())
          .set(NOTIFICATION_CONNECTION.NOTIFICATION_ID, NotificationConnection.getNotificationId())
          .set(NOTIFICATION_CONNECTION.CONNECTION_ID, NotificationConnection.getConnectionId())
          .set(NOTIFICATION_CONNECTION.SEND_ON_SUCCESS, NotificationConnection.getSendOnSuccess())
          .set(NOTIFICATION_CONNECTION.SEND_ON_FAILURE, NotificationConnection.getSendOnFailure())
          .set(NOTIFICATION_CONNECTION.TOMBSTONE, NotificationConnection.getTombstone())
          .execute();
    });
  }

  private void writeStandardWorkspace(final List<StandardWorkspace> configs, final DSLContext ctx) {
    final OffsetDateTime timestamp = OffsetDateTime.now();
    configs.forEach((standardWorkspace) -> {
      final boolean isExistingConfig = ctx.fetchExists(select()
          .from(WORKSPACE)
          .where(WORKSPACE.ID.eq(standardWorkspace.getWorkspaceId())));

      if (isExistingConfig) {
        ctx.update(WORKSPACE)
            .set(WORKSPACE.ID, standardWorkspace.getWorkspaceId())
            .set(WORKSPACE.CUSTOMER_ID, standardWorkspace.getCustomerId())
            .set(WORKSPACE.NAME, standardWorkspace.getName())
            .set(WORKSPACE.SLUG, standardWorkspace.getSlug())
            .set(WORKSPACE.EMAIL, standardWorkspace.getEmail())
            .set(WORKSPACE.INITIAL_SETUP_COMPLETE, standardWorkspace.getInitialSetupComplete())
            .set(WORKSPACE.ANONYMOUS_DATA_COLLECTION, standardWorkspace.getAnonymousDataCollection())
            .set(WORKSPACE.SEND_NEWSLETTER, standardWorkspace.getNews())
            .set(WORKSPACE.SEND_SECURITY_UPDATES, standardWorkspace.getSecurityUpdates())
            .set(WORKSPACE.DISPLAY_SETUP_WIZARD, standardWorkspace.getDisplaySetupWizard())
            .set(WORKSPACE.TOMBSTONE, standardWorkspace.getTombstone() != null && standardWorkspace.getTombstone())
            .set(WORKSPACE.NOTIFICATIONS, JSONB.valueOf(Jsons.serialize(standardWorkspace.getNotifications())))
            .set(WORKSPACE.FIRST_SYNC_COMPLETE, standardWorkspace.getFirstCompletedSync())
            .set(WORKSPACE.FEEDBACK_COMPLETE, standardWorkspace.getFeedbackDone())
            .set(WORKSPACE.UPDATED_AT, timestamp)
            .where(WORKSPACE.ID.eq(standardWorkspace.getWorkspaceId()))
            .execute();
      } else {
        ctx.insertInto(WORKSPACE)
            .set(WORKSPACE.ID, standardWorkspace.getWorkspaceId())
            .set(WORKSPACE.CUSTOMER_ID, standardWorkspace.getCustomerId())
            .set(WORKSPACE.NAME, standardWorkspace.getName())
            .set(WORKSPACE.SLUG, standardWorkspace.getSlug())
            .set(WORKSPACE.EMAIL, standardWorkspace.getEmail())
            .set(WORKSPACE.INITIAL_SETUP_COMPLETE, standardWorkspace.getInitialSetupComplete())
            .set(WORKSPACE.ANONYMOUS_DATA_COLLECTION, standardWorkspace.getAnonymousDataCollection())
            .set(WORKSPACE.SEND_NEWSLETTER, standardWorkspace.getNews())
            .set(WORKSPACE.SEND_SECURITY_UPDATES, standardWorkspace.getSecurityUpdates())
            .set(WORKSPACE.DISPLAY_SETUP_WIZARD, standardWorkspace.getDisplaySetupWizard())
            .set(WORKSPACE.TOMBSTONE, standardWorkspace.getTombstone() != null && standardWorkspace.getTombstone())
            .set(WORKSPACE.NOTIFICATIONS, JSONB.valueOf(Jsons.serialize(standardWorkspace.getNotifications())))
            .set(WORKSPACE.FIRST_SYNC_COMPLETE, standardWorkspace.getFirstCompletedSync())
            .set(WORKSPACE.FEEDBACK_COMPLETE, standardWorkspace.getFeedbackDone())
            .set(WORKSPACE.CREATED_AT, timestamp)
            .set(WORKSPACE.UPDATED_AT, timestamp)
            .execute();
      }
    });
  }

  private void writeStandardSourceDefinition(final List<StandardSourceDefinition> configs) throws IOException {
    database.transaction(ctx -> {
      writeStandardSourceDefinition(configs, ctx);
      return null;
    });
  }

  private void writeStandardSourceDefinition(final List<StandardSourceDefinition> configs, final DSLContext ctx) {
    final OffsetDateTime timestamp = OffsetDateTime.now();
    configs.forEach((standardSourceDefinition) -> {
      final boolean isExistingConfig = ctx.fetchExists(select()
          .from(ACTOR_DEFINITION)
          .where(ACTOR_DEFINITION.ID.eq(standardSourceDefinition.getSourceDefinitionId())));

      if (isExistingConfig) {
        ctx.update(ACTOR_DEFINITION)
            .set(ACTOR_DEFINITION.ID, standardSourceDefinition.getSourceDefinitionId())
            .set(ACTOR_DEFINITION.NAME, standardSourceDefinition.getName())
            .set(ACTOR_DEFINITION.DOCKER_REPOSITORY, standardSourceDefinition.getDockerRepository())
            .set(ACTOR_DEFINITION.DOCKER_IMAGE_TAG, standardSourceDefinition.getDockerImageTag())
            .set(ACTOR_DEFINITION.DOCUMENTATION_URL, standardSourceDefinition.getDocumentationUrl())
            .set(ACTOR_DEFINITION.ICON, standardSourceDefinition.getIcon())
            .set(ACTOR_DEFINITION.ACTOR_TYPE, ActorType.source)
            .set(ACTOR_DEFINITION.SOURCE_TYPE,
                standardSourceDefinition.getSourceType() == null ? null
                    : Enums.toEnum(standardSourceDefinition.getSourceType().value(),
                        io.airbyte.db.instance.configs.jooq.enums.SourceType.class).orElseThrow())
            .set(ACTOR_DEFINITION.SPEC, JSONB.valueOf(Jsons.serialize(standardSourceDefinition.getSpec())))
            .set(ACTOR_DEFINITION.TOMBSTONE, standardSourceDefinition.getTombstone())
            .set(ACTOR_DEFINITION.RELEASE_STAGE, standardSourceDefinition.getReleaseStage() == null ? null
                : Enums.toEnum(standardSourceDefinition.getReleaseStage().value(),
                    io.airbyte.db.instance.configs.jooq.enums.ReleaseStage.class).orElseThrow())
            .set(ACTOR_DEFINITION.RELEASE_DATE, standardSourceDefinition.getReleaseDate() == null ? null
                : LocalDate.parse(standardSourceDefinition.getReleaseDate()))
            .set(ACTOR_DEFINITION.RESOURCE_REQUIREMENTS,
                standardSourceDefinition.getResourceRequirements() == null ? null
                    : JSONB.valueOf(Jsons.serialize(standardSourceDefinition.getResourceRequirements())))
            .set(ACTOR_DEFINITION.UPDATED_AT, timestamp)
            .where(ACTOR_DEFINITION.ID.eq(standardSourceDefinition.getSourceDefinitionId()))
            .execute();

      } else {
        ctx.insertInto(ACTOR_DEFINITION)
            .set(ACTOR_DEFINITION.ID, standardSourceDefinition.getSourceDefinitionId())
            .set(ACTOR_DEFINITION.NAME, standardSourceDefinition.getName())
            .set(ACTOR_DEFINITION.DOCKER_REPOSITORY, standardSourceDefinition.getDockerRepository())
            .set(ACTOR_DEFINITION.DOCKER_IMAGE_TAG, standardSourceDefinition.getDockerImageTag())
            .set(ACTOR_DEFINITION.DOCUMENTATION_URL, standardSourceDefinition.getDocumentationUrl())
            .set(ACTOR_DEFINITION.ICON, standardSourceDefinition.getIcon())
            .set(ACTOR_DEFINITION.ACTOR_TYPE, ActorType.source)
            .set(ACTOR_DEFINITION.SOURCE_TYPE,
                standardSourceDefinition.getSourceType() == null ? null
                    : Enums.toEnum(standardSourceDefinition.getSourceType().value(),
                        io.airbyte.db.instance.configs.jooq.enums.SourceType.class).orElseThrow())
            .set(ACTOR_DEFINITION.SPEC, JSONB.valueOf(Jsons.serialize(standardSourceDefinition.getSpec())))
            .set(ACTOR_DEFINITION.TOMBSTONE, standardSourceDefinition.getTombstone() != null && standardSourceDefinition.getTombstone())
            .set(ACTOR_DEFINITION.RELEASE_STAGE,
                standardSourceDefinition.getReleaseStage() == null ? null
                    : Enums.toEnum(standardSourceDefinition.getReleaseStage().value(),
                        io.airbyte.db.instance.configs.jooq.enums.ReleaseStage.class).orElseThrow())
            .set(ACTOR_DEFINITION.RELEASE_DATE, standardSourceDefinition.getReleaseDate() == null ? null
                : LocalDate.parse(standardSourceDefinition.getReleaseDate()))
            .set(ACTOR_DEFINITION.RESOURCE_REQUIREMENTS,
                standardSourceDefinition.getResourceRequirements() == null ? null
                    : JSONB.valueOf(Jsons.serialize(standardSourceDefinition.getResourceRequirements())))
            .set(ACTOR_DEFINITION.CREATED_AT, timestamp)
            .set(ACTOR_DEFINITION.UPDATED_AT, timestamp)
            .execute();
      }
    });
  }

  private void writeStandardDestinationDefinition(final List<StandardDestinationDefinition> configs) throws IOException {
    database.transaction(ctx -> {
      writeStandardDestinationDefinition(configs, ctx);
      return null;
    });
  }

  private void writeStandardDestinationDefinition(final List<StandardDestinationDefinition> configs, final DSLContext ctx) {
    final OffsetDateTime timestamp = OffsetDateTime.now();
    configs.forEach((standardDestinationDefinition) -> {
      final boolean isExistingConfig = ctx.fetchExists(select()
          .from(ACTOR_DEFINITION)
          .where(ACTOR_DEFINITION.ID.eq(standardDestinationDefinition.getDestinationDefinitionId())));

      if (isExistingConfig) {
        ctx.update(ACTOR_DEFINITION)
            .set(ACTOR_DEFINITION.ID, standardDestinationDefinition.getDestinationDefinitionId())
            .set(ACTOR_DEFINITION.NAME, standardDestinationDefinition.getName())
            .set(ACTOR_DEFINITION.DOCKER_REPOSITORY, standardDestinationDefinition.getDockerRepository())
            .set(ACTOR_DEFINITION.DOCKER_IMAGE_TAG, standardDestinationDefinition.getDockerImageTag())
            .set(ACTOR_DEFINITION.DOCUMENTATION_URL, standardDestinationDefinition.getDocumentationUrl())
            .set(ACTOR_DEFINITION.ICON, standardDestinationDefinition.getIcon())
            .set(ACTOR_DEFINITION.ACTOR_TYPE, ActorType.destination)
            .set(ACTOR_DEFINITION.SPEC, JSONB.valueOf(Jsons.serialize(standardDestinationDefinition.getSpec())))
            .set(ACTOR_DEFINITION.TOMBSTONE, standardDestinationDefinition.getTombstone())
            .set(ACTOR_DEFINITION.RELEASE_STAGE, standardDestinationDefinition.getReleaseStage() == null ? null
                : Enums.toEnum(standardDestinationDefinition.getReleaseStage().value(),
                    io.airbyte.db.instance.configs.jooq.enums.ReleaseStage.class).orElseThrow())
            .set(ACTOR_DEFINITION.RELEASE_DATE, standardDestinationDefinition.getReleaseDate() == null ? null
                : LocalDate.parse(standardDestinationDefinition.getReleaseDate()))
            .set(ACTOR_DEFINITION.RESOURCE_REQUIREMENTS,
                standardDestinationDefinition.getResourceRequirements() == null ? null
                    : JSONB.valueOf(Jsons.serialize(standardDestinationDefinition.getResourceRequirements())))
            .set(ACTOR_DEFINITION.UPDATED_AT, timestamp)
            .where(ACTOR_DEFINITION.ID.eq(standardDestinationDefinition.getDestinationDefinitionId()))
            .execute();

      } else {
        ctx.insertInto(ACTOR_DEFINITION)
            .set(ACTOR_DEFINITION.ID, standardDestinationDefinition.getDestinationDefinitionId())
            .set(ACTOR_DEFINITION.NAME, standardDestinationDefinition.getName())
            .set(ACTOR_DEFINITION.DOCKER_REPOSITORY, standardDestinationDefinition.getDockerRepository())
            .set(ACTOR_DEFINITION.DOCKER_IMAGE_TAG, standardDestinationDefinition.getDockerImageTag())
            .set(ACTOR_DEFINITION.DOCUMENTATION_URL, standardDestinationDefinition.getDocumentationUrl())
            .set(ACTOR_DEFINITION.ICON, standardDestinationDefinition.getIcon())
            .set(ACTOR_DEFINITION.ACTOR_TYPE, ActorType.destination)
            .set(ACTOR_DEFINITION.SPEC, JSONB.valueOf(Jsons.serialize(standardDestinationDefinition.getSpec())))
            .set(ACTOR_DEFINITION.TOMBSTONE, standardDestinationDefinition.getTombstone() != null && standardDestinationDefinition.getTombstone())
            .set(ACTOR_DEFINITION.RELEASE_STAGE,
                standardDestinationDefinition.getReleaseStage() == null ? null
                    : Enums.toEnum(standardDestinationDefinition.getReleaseStage().value(),
                        io.airbyte.db.instance.configs.jooq.enums.ReleaseStage.class).orElseThrow())
            .set(ACTOR_DEFINITION.RELEASE_DATE, standardDestinationDefinition.getReleaseDate() == null ? null
                : LocalDate.parse(standardDestinationDefinition.getReleaseDate()))
            .set(ACTOR_DEFINITION.RESOURCE_REQUIREMENTS,
                standardDestinationDefinition.getResourceRequirements() == null ? null
                    : JSONB.valueOf(Jsons.serialize(standardDestinationDefinition.getResourceRequirements())))
            .set(ACTOR_DEFINITION.CREATED_AT, timestamp)
            .set(ACTOR_DEFINITION.UPDATED_AT, timestamp)
            .execute();
      }
    });
  }

  private void writeSourceConnection(final List<SourceConnection> configs) throws IOException {
    database.transaction(ctx -> {
      writeSourceConnection(configs, ctx);
      return null;
    });
  }

  private void writeSourceConnection(final List<SourceConnection> configs, final DSLContext ctx) {
    final OffsetDateTime timestamp = OffsetDateTime.now();
    configs.forEach((sourceConnection) -> {
      final boolean isExistingConfig = ctx.fetchExists(select()
          .from(ACTOR)
          .where(ACTOR.ID.eq(sourceConnection.getSourceId())));

      if (isExistingConfig) {
        ctx.update(ACTOR)
            .set(ACTOR.ID, sourceConnection.getSourceId())
            .set(ACTOR.WORKSPACE_ID, sourceConnection.getWorkspaceId())
            .set(ACTOR.ACTOR_DEFINITION_ID, sourceConnection.getSourceDefinitionId())
            .set(ACTOR.NAME, sourceConnection.getName())
            .set(ACTOR.CONFIGURATION, JSONB.valueOf(Jsons.serialize(sourceConnection.getConfiguration())))
            .set(ACTOR.ACTOR_TYPE, ActorType.source)
            .set(ACTOR.TOMBSTONE, sourceConnection.getTombstone() != null && sourceConnection.getTombstone())
            .set(ACTOR.UPDATED_AT, timestamp)
            .where(ACTOR.ID.eq(sourceConnection.getSourceId()))
            .execute();
      } else {
        ctx.insertInto(ACTOR)
            .set(ACTOR.ID, sourceConnection.getSourceId())
            .set(ACTOR.WORKSPACE_ID, sourceConnection.getWorkspaceId())
            .set(ACTOR.ACTOR_DEFINITION_ID, sourceConnection.getSourceDefinitionId())
            .set(ACTOR.NAME, sourceConnection.getName())
            .set(ACTOR.CONFIGURATION, JSONB.valueOf(Jsons.serialize(sourceConnection.getConfiguration())))
            .set(ACTOR.ACTOR_TYPE, ActorType.source)
            .set(ACTOR.TOMBSTONE, sourceConnection.getTombstone() != null && sourceConnection.getTombstone())
            .set(ACTOR.CREATED_AT, timestamp)
            .set(ACTOR.UPDATED_AT, timestamp)
            .execute();
      }
    });
  }

  private void writeDestinationConnection(final List<DestinationConnection> configs) throws IOException {
    database.transaction(ctx -> {
      writeDestinationConnection(configs, ctx);
      return null;
    });
  }

  private void writeDestinationConnection(final List<DestinationConnection> configs, final DSLContext ctx) {
    final OffsetDateTime timestamp = OffsetDateTime.now();
    configs.forEach((destinationConnection) -> {
      final boolean isExistingConfig = ctx.fetchExists(select()
          .from(ACTOR)
          .where(ACTOR.ID.eq(destinationConnection.getDestinationId())));

      if (isExistingConfig) {
        ctx.update(ACTOR)
            .set(ACTOR.ID, destinationConnection.getDestinationId())
            .set(ACTOR.WORKSPACE_ID, destinationConnection.getWorkspaceId())
            .set(ACTOR.ACTOR_DEFINITION_ID, destinationConnection.getDestinationDefinitionId())
            .set(ACTOR.NAME, destinationConnection.getName())
            .set(ACTOR.CONFIGURATION, JSONB.valueOf(Jsons.serialize(destinationConnection.getConfiguration())))
            .set(ACTOR.ACTOR_TYPE, ActorType.destination)
            .set(ACTOR.TOMBSTONE, destinationConnection.getTombstone() != null && destinationConnection.getTombstone())
            .set(ACTOR.UPDATED_AT, timestamp)
            .where(ACTOR.ID.eq(destinationConnection.getDestinationId()))
            .execute();

      } else {
        ctx.insertInto(ACTOR)
            .set(ACTOR.ID, destinationConnection.getDestinationId())
            .set(ACTOR.WORKSPACE_ID, destinationConnection.getWorkspaceId())
            .set(ACTOR.ACTOR_DEFINITION_ID, destinationConnection.getDestinationDefinitionId())
            .set(ACTOR.NAME, destinationConnection.getName())
            .set(ACTOR.CONFIGURATION, JSONB.valueOf(Jsons.serialize(destinationConnection.getConfiguration())))
            .set(ACTOR.ACTOR_TYPE, ActorType.destination)
            .set(ACTOR.TOMBSTONE, destinationConnection.getTombstone() != null && destinationConnection.getTombstone())
            .set(ACTOR.CREATED_AT, timestamp)
            .set(ACTOR.UPDATED_AT, timestamp)
            .execute();
      }
    });
  }

  private void writeSourceOauthParameter(final List<SourceOAuthParameter> configs) throws IOException {
    database.transaction(ctx -> {
      writeSourceOauthParameter(configs, ctx);
      return null;
    });
  }

  private void writeSourceOauthParameter(final List<SourceOAuthParameter> configs, final DSLContext ctx) {
    final OffsetDateTime timestamp = OffsetDateTime.now();
    configs.forEach((sourceOAuthParameter) -> {
      final boolean isExistingConfig = ctx.fetchExists(select()
          .from(ACTOR_OAUTH_PARAMETER)
          .where(ACTOR_OAUTH_PARAMETER.ID.eq(sourceOAuthParameter.getOauthParameterId())));

      if (isExistingConfig) {
        ctx.update(ACTOR_OAUTH_PARAMETER)
            .set(ACTOR_OAUTH_PARAMETER.ID, sourceOAuthParameter.getOauthParameterId())
            .set(ACTOR_OAUTH_PARAMETER.WORKSPACE_ID, sourceOAuthParameter.getWorkspaceId())
            .set(ACTOR_OAUTH_PARAMETER.ACTOR_DEFINITION_ID, sourceOAuthParameter.getSourceDefinitionId())
            .set(ACTOR_OAUTH_PARAMETER.CONFIGURATION, JSONB.valueOf(Jsons.serialize(sourceOAuthParameter.getConfiguration())))
            .set(ACTOR_OAUTH_PARAMETER.ACTOR_TYPE, ActorType.source)
            .set(ACTOR_OAUTH_PARAMETER.UPDATED_AT, timestamp)
            .where(ACTOR_OAUTH_PARAMETER.ID.eq(sourceOAuthParameter.getOauthParameterId()))
            .execute();
      } else {
        ctx.insertInto(ACTOR_OAUTH_PARAMETER)
            .set(ACTOR_OAUTH_PARAMETER.ID, sourceOAuthParameter.getOauthParameterId())
            .set(ACTOR_OAUTH_PARAMETER.WORKSPACE_ID, sourceOAuthParameter.getWorkspaceId())
            .set(ACTOR_OAUTH_PARAMETER.ACTOR_DEFINITION_ID, sourceOAuthParameter.getSourceDefinitionId())
            .set(ACTOR_OAUTH_PARAMETER.CONFIGURATION, JSONB.valueOf(Jsons.serialize(sourceOAuthParameter.getConfiguration())))
            .set(ACTOR_OAUTH_PARAMETER.ACTOR_TYPE, ActorType.source)
            .set(ACTOR_OAUTH_PARAMETER.CREATED_AT, timestamp)
            .set(ACTOR_OAUTH_PARAMETER.UPDATED_AT, timestamp)
            .execute();
      }
    });
  }

  private void writeDestinationOauthParameter(final List<DestinationOAuthParameter> configs) throws IOException {
    database.transaction(ctx -> {
      writeDestinationOauthParameter(configs, ctx);
      return null;
    });
  }

  private void writeDestinationOauthParameter(final List<DestinationOAuthParameter> configs, final DSLContext ctx) {
    final OffsetDateTime timestamp = OffsetDateTime.now();
    configs.forEach((destinationOAuthParameter) -> {
      final boolean isExistingConfig = ctx.fetchExists(select()
          .from(ACTOR_OAUTH_PARAMETER)
          .where(ACTOR_OAUTH_PARAMETER.ID.eq(destinationOAuthParameter.getOauthParameterId())));

      if (isExistingConfig) {
        ctx.update(ACTOR_OAUTH_PARAMETER)
            .set(ACTOR_OAUTH_PARAMETER.ID, destinationOAuthParameter.getOauthParameterId())
            .set(ACTOR_OAUTH_PARAMETER.WORKSPACE_ID, destinationOAuthParameter.getWorkspaceId())
            .set(ACTOR_OAUTH_PARAMETER.ACTOR_DEFINITION_ID, destinationOAuthParameter.getDestinationDefinitionId())
            .set(ACTOR_OAUTH_PARAMETER.CONFIGURATION, JSONB.valueOf(Jsons.serialize(destinationOAuthParameter.getConfiguration())))
            .set(ACTOR_OAUTH_PARAMETER.ACTOR_TYPE, ActorType.destination)
            .set(ACTOR_OAUTH_PARAMETER.UPDATED_AT, timestamp)
            .where(ACTOR_OAUTH_PARAMETER.ID.eq(destinationOAuthParameter.getOauthParameterId()))
            .execute();

      } else {
        ctx.insertInto(ACTOR_OAUTH_PARAMETER)
            .set(ACTOR_OAUTH_PARAMETER.ID, destinationOAuthParameter.getOauthParameterId())
            .set(ACTOR_OAUTH_PARAMETER.WORKSPACE_ID, destinationOAuthParameter.getWorkspaceId())
            .set(ACTOR_OAUTH_PARAMETER.ACTOR_DEFINITION_ID, destinationOAuthParameter.getDestinationDefinitionId())
            .set(ACTOR_OAUTH_PARAMETER.CONFIGURATION, JSONB.valueOf(Jsons.serialize(destinationOAuthParameter.getConfiguration())))
            .set(ACTOR_OAUTH_PARAMETER.ACTOR_TYPE, ActorType.destination)
            .set(ACTOR_OAUTH_PARAMETER.CREATED_AT, timestamp)
            .set(ACTOR_OAUTH_PARAMETER.UPDATED_AT, timestamp)
            .execute();
      }
    });

  }

  private void writeStandardSyncOperation(final List<StandardSyncOperation> configs) throws IOException {
    database.transaction(ctx -> {
      writeStandardSyncOperation(configs, ctx);
      return null;
    });
  }

  private void writeStandardSyncOperation(final List<StandardSyncOperation> configs, final DSLContext ctx) {
    final OffsetDateTime timestamp = OffsetDateTime.now();
    configs.forEach((standardSyncOperation) -> {
      final boolean isExistingConfig = ctx.fetchExists(select()
          .from(OPERATION)
          .where(OPERATION.ID.eq(standardSyncOperation.getOperationId())));

      if (isExistingConfig) {
        ctx.update(OPERATION)
            .set(OPERATION.ID, standardSyncOperation.getOperationId())
            .set(OPERATION.WORKSPACE_ID, standardSyncOperation.getWorkspaceId())
            .set(OPERATION.NAME, standardSyncOperation.getName())
            .set(OPERATION.OPERATOR_TYPE, Enums.toEnum(standardSyncOperation.getOperatorType().value(),
                io.airbyte.db.instance.configs.jooq.enums.OperatorType.class).orElseThrow())
            .set(OPERATION.OPERATOR_NORMALIZATION, JSONB.valueOf(Jsons.serialize(standardSyncOperation.getOperatorNormalization())))
            .set(OPERATION.OPERATOR_DBT, JSONB.valueOf(Jsons.serialize(standardSyncOperation.getOperatorDbt())))
            .set(OPERATION.TOMBSTONE, standardSyncOperation.getTombstone() != null && standardSyncOperation.getTombstone())
            .set(OPERATION.UPDATED_AT, timestamp)
            .where(OPERATION.ID.eq(standardSyncOperation.getOperationId()))
            .execute();

      } else {
        ctx.insertInto(OPERATION)
            .set(OPERATION.ID, standardSyncOperation.getOperationId())
            .set(OPERATION.WORKSPACE_ID, standardSyncOperation.getWorkspaceId())
            .set(OPERATION.NAME, standardSyncOperation.getName())
            .set(OPERATION.OPERATOR_TYPE, Enums.toEnum(standardSyncOperation.getOperatorType().value(),
                io.airbyte.db.instance.configs.jooq.enums.OperatorType.class).orElseThrow())
            .set(OPERATION.OPERATOR_NORMALIZATION, JSONB.valueOf(Jsons.serialize(standardSyncOperation.getOperatorNormalization())))
            .set(OPERATION.OPERATOR_DBT, JSONB.valueOf(Jsons.serialize(standardSyncOperation.getOperatorDbt())))
            .set(OPERATION.TOMBSTONE, standardSyncOperation.getTombstone() != null && standardSyncOperation.getTombstone())
            .set(OPERATION.CREATED_AT, timestamp)
            .set(OPERATION.UPDATED_AT, timestamp)
            .execute();
      }
    });
  }

  private void writeStandardSync(final List<StandardSync> configs) throws IOException {
    database.transaction(ctx -> {
      writeStandardSync(configs, ctx);
      return null;
    });
  }

  private void writeStandardSync(final List<StandardSync> configs, final DSLContext ctx) {
    final OffsetDateTime timestamp = OffsetDateTime.now();
    configs.forEach((standardSync) -> {
      final boolean isExistingConfig = ctx.fetchExists(select()
          .from(CONNECTION)
          .where(CONNECTION.ID.eq(standardSync.getConnectionId())));

      if (isExistingConfig) {
        ctx.update(CONNECTION)
            .set(CONNECTION.ID, standardSync.getConnectionId())
            .set(CONNECTION.NAMESPACE_DEFINITION, Enums.toEnum(standardSync.getNamespaceDefinition().value(),
                io.airbyte.db.instance.configs.jooq.enums.NamespaceDefinitionType.class).orElseThrow())
            .set(CONNECTION.NAMESPACE_FORMAT, standardSync.getNamespaceFormat())
            .set(CONNECTION.PREFIX, standardSync.getPrefix())
            .set(CONNECTION.SOURCE_ID, standardSync.getSourceId())
            .set(CONNECTION.DESTINATION_ID, standardSync.getDestinationId())
            .set(CONNECTION.NAME, standardSync.getName())
            .set(CONNECTION.CATALOG, JSONB.valueOf(Jsons.serialize(standardSync.getCatalog())))
            .set(CONNECTION.STATUS, standardSync.getStatus() == null ? null
                : Enums.toEnum(standardSync.getStatus().value(),
                    io.airbyte.db.instance.configs.jooq.enums.StatusType.class).orElseThrow())
            .set(CONNECTION.SCHEDULE, JSONB.valueOf(Jsons.serialize(standardSync.getSchedule())))
            .set(CONNECTION.MANUAL, standardSync.getManual())
            .set(CONNECTION.RESOURCE_REQUIREMENTS, JSONB.valueOf(Jsons.serialize(standardSync.getResourceRequirements())))
            .set(CONNECTION.UPDATED_AT, timestamp)
            .where(CONNECTION.ID.eq(standardSync.getConnectionId()))
            .execute();

        ctx.deleteFrom(CONNECTION_OPERATION)
            .where(CONNECTION_OPERATION.CONNECTION_ID.eq(standardSync.getConnectionId()))
            .execute();
        for (final UUID operationIdFromStandardSync : standardSync.getOperationIds()) {
          ctx.insertInto(CONNECTION_OPERATION)
              .set(CONNECTION_OPERATION.ID, UUID.randomUUID())
              .set(CONNECTION_OPERATION.CONNECTION_ID, standardSync.getConnectionId())
              .set(CONNECTION_OPERATION.OPERATION_ID, operationIdFromStandardSync)
              .set(CONNECTION_OPERATION.CREATED_AT, timestamp)
              .set(CONNECTION_OPERATION.UPDATED_AT, timestamp)
              .execute();
        }
      } else {
        ctx.insertInto(CONNECTION)
            .set(CONNECTION.ID, standardSync.getConnectionId())
            .set(CONNECTION.NAMESPACE_DEFINITION, Enums.toEnum(standardSync.getNamespaceDefinition().value(),
                io.airbyte.db.instance.configs.jooq.enums.NamespaceDefinitionType.class).orElseThrow())
            .set(CONNECTION.NAMESPACE_FORMAT, standardSync.getNamespaceFormat())
            .set(CONNECTION.PREFIX, standardSync.getPrefix())
            .set(CONNECTION.SOURCE_ID, standardSync.getSourceId())
            .set(CONNECTION.DESTINATION_ID, standardSync.getDestinationId())
            .set(CONNECTION.NAME, standardSync.getName())
            .set(CONNECTION.CATALOG, JSONB.valueOf(Jsons.serialize(standardSync.getCatalog())))
            .set(CONNECTION.STATUS, standardSync.getStatus() == null ? null
                : Enums.toEnum(standardSync.getStatus().value(),
                    io.airbyte.db.instance.configs.jooq.enums.StatusType.class).orElseThrow())
            .set(CONNECTION.SCHEDULE, JSONB.valueOf(Jsons.serialize(standardSync.getSchedule())))
            .set(CONNECTION.MANUAL, standardSync.getManual())
            .set(CONNECTION.RESOURCE_REQUIREMENTS, JSONB.valueOf(Jsons.serialize(standardSync.getResourceRequirements())))
            .set(CONNECTION.CREATED_AT, timestamp)
            .set(CONNECTION.UPDATED_AT, timestamp)
            .execute();
        for (final UUID operationIdFromStandardSync : standardSync.getOperationIds()) {
          ctx.insertInto(CONNECTION_OPERATION)
              .set(CONNECTION_OPERATION.ID, UUID.randomUUID())
              .set(CONNECTION_OPERATION.CONNECTION_ID, standardSync.getConnectionId())
              .set(CONNECTION_OPERATION.OPERATION_ID, operationIdFromStandardSync)
              .set(CONNECTION_OPERATION.CREATED_AT, timestamp)
              .set(CONNECTION_OPERATION.UPDATED_AT, timestamp)
              .execute();
        }
      }
    });
  }

  private void writeStandardSyncState(final List<StandardSyncState> configs) throws IOException {
    database.transaction(ctx -> {
      writeStandardSyncState(configs, ctx);
      return null;
    });
  }

  private void writeStandardSyncState(final List<StandardSyncState> configs, final DSLContext ctx) {
    final OffsetDateTime timestamp = OffsetDateTime.now();
    configs.forEach((standardSyncState) -> {
      final boolean isExistingConfig = ctx.fetchExists(select()
          .from(STATE)
          .where(STATE.CONNECTION_ID.eq(standardSyncState.getConnectionId())));

      if (isExistingConfig) {
        ctx.update(STATE)
            .set(STATE.CONNECTION_ID, standardSyncState.getConnectionId())
            .set(STATE.STATE_, JSONB.valueOf(Jsons.serialize(standardSyncState.getState())))
            .set(STATE.UPDATED_AT, timestamp)
            .where(STATE.CONNECTION_ID.eq(standardSyncState.getConnectionId()))
            .execute();
      } else {
        ctx.insertInto(STATE)
            .set(STATE.ID, UUID.randomUUID())
            .set(STATE.CONNECTION_ID, standardSyncState.getConnectionId())
            .set(STATE.STATE_, JSONB.valueOf(Jsons.serialize(standardSyncState.getState())))
            .set(STATE.CREATED_AT, timestamp)
            .set(STATE.UPDATED_AT, timestamp)
            .execute();
      }
    });
  }

  private void writeActorCatalog(final List<ActorCatalog> configs) throws IOException {
    database.transaction(ctx -> {
      writeActorCatalog(configs, ctx);
      return null;
    });
  }

  private void writeActorCatalog(final List<ActorCatalog> configs, final DSLContext ctx) {
    final OffsetDateTime timestamp = OffsetDateTime.now();
    configs.forEach((actorCatalog) -> {
      final boolean isExistingConfig = ctx.fetchExists(select()
          .from(ACTOR_CATALOG)
          .where(ACTOR_CATALOG.ID.eq(actorCatalog.getId())));

      if (isExistingConfig) {
        ctx.update(ACTOR_CATALOG)
            .set(ACTOR_CATALOG.CATALOG, JSONB.valueOf(Jsons.serialize(actorCatalog.getCatalog())))
            .set(ACTOR_CATALOG.CATALOG_HASH, actorCatalog.getCatalogHash())
            .set(ACTOR_CATALOG.MODIFIED_AT, timestamp)
            .where(ACTOR_CATALOG.ID.eq(actorCatalog.getId()))
            .execute();
      } else {
        ctx.insertInto(ACTOR_CATALOG)
            .set(ACTOR_CATALOG.ID, actorCatalog.getId())
            .set(ACTOR_CATALOG.CATALOG, JSONB.valueOf(Jsons.serialize(actorCatalog.getCatalog())))
            .set(ACTOR_CATALOG.CATALOG_HASH, actorCatalog.getCatalogHash())
            .set(ACTOR_CATALOG.CREATED_AT, timestamp)
            .set(ACTOR_CATALOG.MODIFIED_AT, timestamp)
            .execute();
      }
    });
  }

  private void writeActorCatalogFetchEvent(final List<ActorCatalogFetchEvent> configs) throws IOException {
    database.transaction(ctx -> {
      writeActorCatalogFetchEvent(configs, ctx);
      return null;
    });
  }

  private void writeActorCatalogFetchEvent(final List<ActorCatalogFetchEvent> configs, final DSLContext ctx) {
    final OffsetDateTime timestamp = OffsetDateTime.now();
    configs.forEach((actorCatalogFetchEvent) -> {
      final boolean isExistingConfig = ctx.fetchExists(select()
          .from(ACTOR_CATALOG_FETCH_EVENT)
          .where(ACTOR_CATALOG_FETCH_EVENT.ID.eq(actorCatalogFetchEvent.getId())));

      if (isExistingConfig) {
        ctx.update(ACTOR_CATALOG_FETCH_EVENT)
            .set(ACTOR_CATALOG_FETCH_EVENT.CONFIG_HASH, actorCatalogFetchEvent.getConfigHash())
            .set(ACTOR_CATALOG_FETCH_EVENT.ACTOR_CATALOG_ID, actorCatalogFetchEvent.getActorCatalogId())
            .set(ACTOR_CATALOG_FETCH_EVENT.ACTOR_ID, actorCatalogFetchEvent.getActorId())
            .set(ACTOR_CATALOG_FETCH_EVENT.ACTOR_VERSION, actorCatalogFetchEvent.getConnectorVersion())
            .set(ACTOR_CATALOG_FETCH_EVENT.MODIFIED_AT, timestamp)
            .where(ACTOR_CATALOG_FETCH_EVENT.ID.eq(actorCatalogFetchEvent.getId()))
            .execute();
      } else {
        ctx.insertInto(ACTOR_CATALOG_FETCH_EVENT)
            .set(ACTOR_CATALOG_FETCH_EVENT.ID, actorCatalogFetchEvent.getId())
            .set(ACTOR_CATALOG_FETCH_EVENT.CONFIG_HASH, actorCatalogFetchEvent.getConfigHash())
            .set(ACTOR_CATALOG_FETCH_EVENT.ACTOR_CATALOG_ID, actorCatalogFetchEvent.getActorCatalogId())
            .set(ACTOR_CATALOG_FETCH_EVENT.ACTOR_ID, actorCatalogFetchEvent.getActorId())
            .set(ACTOR_CATALOG_FETCH_EVENT.ACTOR_VERSION, actorCatalogFetchEvent.getConnectorVersion())
            .set(ACTOR_CATALOG_FETCH_EVENT.CREATED_AT, timestamp)
            .set(ACTOR_CATALOG_FETCH_EVENT.MODIFIED_AT, timestamp)
            .execute();
      }
    });
  }

  @Override
  public <T> void writeConfigs(final AirbyteConfig configType, final Map<String, T> configs) throws IOException, JsonValidationException {
    if (configType == ConfigSchema.STANDARD_WORKSPACE) {
      writeStandardWorkspace(configs.values().stream().map(c -> (StandardWorkspace) c).collect(Collectors.toList()));
    } else if (configType == ConfigSchema.STANDARD_SOURCE_DEFINITION) {
      writeStandardSourceDefinition(configs.values().stream().map(c -> (StandardSourceDefinition) c).collect(Collectors.toList()));
    } else if (configType == ConfigSchema.STANDARD_DESTINATION_DEFINITION) {
      writeStandardDestinationDefinition(configs.values().stream().map(c -> (StandardDestinationDefinition) c).collect(Collectors.toList()));
    } else if (configType == ConfigSchema.SOURCE_CONNECTION) {
      writeSourceConnection(configs.values().stream().map(c -> (SourceConnection) c).collect(Collectors.toList()));
    } else if (configType == ConfigSchema.DESTINATION_CONNECTION) {
      writeDestinationConnection(configs.values().stream().map(c -> (DestinationConnection) c).collect(Collectors.toList()));
    } else if (configType == ConfigSchema.SOURCE_OAUTH_PARAM) {
      writeSourceOauthParameter(configs.values().stream().map(c -> (SourceOAuthParameter) c).collect(Collectors.toList()));
    } else if (configType == ConfigSchema.DESTINATION_OAUTH_PARAM) {
      writeDestinationOauthParameter(configs.values().stream().map(c -> (DestinationOAuthParameter) c).collect(Collectors.toList()));
    } else if (configType == ConfigSchema.STANDARD_SYNC_OPERATION) {
      writeStandardSyncOperation(configs.values().stream().map(c -> (StandardSyncOperation) c).collect(Collectors.toList()));
    } else if (configType == ConfigSchema.STANDARD_SYNC) {
      writeStandardSync(configs.values().stream().map(c -> (StandardSync) c).collect(Collectors.toList()));
    } else if (configType == ConfigSchema.STANDARD_SYNC_STATE) {
      writeStandardSyncState(configs.values().stream().map(c -> (StandardSyncState) c).collect(Collectors.toList()));
    } else if (configType == ConfigSchema.ACTOR_CATALOG) {
      writeActorCatalog(configs.values().stream().map(c -> (ActorCatalog) c).collect(Collectors.toList()));
    } else if (configType == ConfigSchema.ACTOR_CATALOG_FETCH_EVENT) {
      writeActorCatalogFetchEvent(configs.values().stream().map(c -> (ActorCatalogFetchEvent) c).collect(Collectors.toList()));
    } else if (configType == ConfigSchema.NOTIFICATION) {
      writeNotification(configs.values().stream().map(c -> (Notification) c).collect(Collectors.toList()));
    } else if (configType == ConfigSchema.NOTIFICATION_CONNECTION) {
      writeNotificationConnection(configs.values().stream().map(c -> (NotificationConnection) c).collect(Collectors.toList()));
    } else {
      throw new IllegalArgumentException("Unknown Config Type " + configType);
    }
  }

  @Override
  public void deleteConfig(final AirbyteConfig configType, final String configId) throws ConfigNotFoundException, IOException {
    if (configType == ConfigSchema.STANDARD_WORKSPACE) {
      deleteConfig(WORKSPACE, WORKSPACE.ID, UUID.fromString(configId));
    } else if (configType == ConfigSchema.STANDARD_SOURCE_DEFINITION) {
      deleteConfig(ACTOR_DEFINITION, ACTOR_DEFINITION.ID, UUID.fromString(configId));
    } else if (configType == ConfigSchema.STANDARD_DESTINATION_DEFINITION) {
      deleteConfig(ACTOR_DEFINITION, ACTOR_DEFINITION.ID, UUID.fromString(configId));
    } else if (configType == ConfigSchema.SOURCE_CONNECTION) {
      deleteConfig(ACTOR, ACTOR.ID, UUID.fromString(configId));
    } else if (configType == ConfigSchema.DESTINATION_CONNECTION) {
      deleteConfig(ACTOR, ACTOR.ID, UUID.fromString(configId));
    } else if (configType == ConfigSchema.SOURCE_OAUTH_PARAM) {
      deleteConfig(ACTOR_OAUTH_PARAMETER, ACTOR_OAUTH_PARAMETER.ID, UUID.fromString(configId));
    } else if (configType == ConfigSchema.DESTINATION_OAUTH_PARAM) {
      deleteConfig(ACTOR_OAUTH_PARAMETER, ACTOR_OAUTH_PARAMETER.ID, UUID.fromString(configId));
    } else if (configType == ConfigSchema.STANDARD_SYNC_OPERATION) {
      deleteConfig(OPERATION, OPERATION.ID, UUID.fromString(configId));
    } else if (configType == ConfigSchema.STANDARD_SYNC) {
      deleteStandardSync(configId);
    } else if (configType == ConfigSchema.STANDARD_SYNC_STATE) {
      deleteConfig(STATE, STATE.CONNECTION_ID, UUID.fromString(configId));
    } else if (configType == ConfigSchema.ACTOR_CATALOG) {
      deleteConfig(ACTOR_CATALOG, ACTOR_CATALOG.ID, UUID.fromString(configId));
    } else if (configType == ConfigSchema.ACTOR_CATALOG_FETCH_EVENT) {
      deleteConfig(ACTOR_CATALOG_FETCH_EVENT, ACTOR_CATALOG_FETCH_EVENT.ID, UUID.fromString(configId));
    } else {
      throw new IllegalArgumentException("Unknown Config Type " + configType);
    }
  }

  private <T extends Record> void deleteConfig(final TableImpl<T> table, final TableField<T, UUID> keyColumn, final UUID configId)
      throws IOException {
    database.transaction(ctx -> {
      deleteConfig(table, keyColumn, configId, ctx);
      return null;
    });
  }

  private <T extends Record> void deleteConfig(final TableImpl<T> table,
                                               final TableField<T, UUID> keyColumn,
                                               final UUID configId,
                                               final DSLContext ctx) {
    final boolean isExistingConfig = ctx.fetchExists(select()
        .from(table)
        .where(keyColumn.eq(configId)));

    if (isExistingConfig) {
      ctx.deleteFrom(table)
          .where(keyColumn.eq(configId))
          .execute();
    }
  }

  private void deleteStandardSync(final String configId) throws IOException {
    database.transaction(ctx -> {
      final UUID connectionId = UUID.fromString(configId);
      deleteConfig(CONNECTION_OPERATION, CONNECTION_OPERATION.CONNECTION_ID, connectionId, ctx);
      deleteConfig(STATE, STATE.CONNECTION_ID, connectionId, ctx);
      deleteConfig(CONNECTION, CONNECTION.ID, connectionId, ctx);
      return null;
    });
  }

  @Override
  public void replaceAllConfigs(final Map<AirbyteConfig, Stream<?>> configs, final boolean dryRun) throws IOException {
    if (dryRun) {
      return;
    }

    LOGGER.info("Replacing all configs");
    final Set<AirbyteConfig> originalConfigs = new HashSet<>(configs.keySet());
    database.transaction(ctx -> {
      ctx.truncate(WORKSPACE).restartIdentity().cascade().execute();
      ctx.truncate(ACTOR_DEFINITION).restartIdentity().cascade().execute();
      ctx.truncate(ACTOR).restartIdentity().cascade().execute();
      ctx.truncate(ACTOR_OAUTH_PARAMETER).restartIdentity().cascade().execute();
      ctx.truncate(OPERATION).restartIdentity().cascade().execute();
      ctx.truncate(CONNECTION).restartIdentity().cascade().execute();
      ctx.truncate(CONNECTION_OPERATION).restartIdentity().cascade().execute();
      ctx.truncate(STATE).restartIdentity().cascade().execute();
      ctx.truncate(ACTOR_CATALOG).restartIdentity().cascade().execute();
      ctx.truncate(ACTOR_CATALOG_FETCH_EVENT).restartIdentity().cascade().execute();

      if (configs.containsKey(ConfigSchema.STANDARD_WORKSPACE)) {
        configs.get(ConfigSchema.STANDARD_WORKSPACE).map(c -> (StandardWorkspace) c)
            .forEach(c -> writeStandardWorkspace(Collections.singletonList(c), ctx));
        originalConfigs.remove(ConfigSchema.STANDARD_WORKSPACE);
      } else {
        LOGGER.warn(ConfigSchema.STANDARD_WORKSPACE + " not found");
      }
      if (configs.containsKey(ConfigSchema.STANDARD_SOURCE_DEFINITION)) {
        configs.get(ConfigSchema.STANDARD_SOURCE_DEFINITION).map(c -> (StandardSourceDefinition) c)
            .forEach(c -> writeStandardSourceDefinition(Collections.singletonList(c), ctx));
        originalConfigs.remove(ConfigSchema.STANDARD_SOURCE_DEFINITION);
      } else {
        LOGGER.warn(ConfigSchema.STANDARD_SOURCE_DEFINITION + " not found");
      }

      if (configs.containsKey(ConfigSchema.STANDARD_DESTINATION_DEFINITION)) {
        configs.get(ConfigSchema.STANDARD_DESTINATION_DEFINITION).map(c -> (StandardDestinationDefinition) c)
            .forEach(c -> writeStandardDestinationDefinition(Collections.singletonList(c), ctx));
        originalConfigs.remove(ConfigSchema.STANDARD_DESTINATION_DEFINITION);
      } else {
        LOGGER.warn(ConfigSchema.STANDARD_DESTINATION_DEFINITION + " not found");
      }

      if (configs.containsKey(ConfigSchema.SOURCE_CONNECTION)) {
        configs.get(ConfigSchema.SOURCE_CONNECTION).map(c -> (SourceConnection) c)
            .forEach(c -> writeSourceConnection(Collections.singletonList(c), ctx));
        originalConfigs.remove(ConfigSchema.SOURCE_CONNECTION);
      } else {
        LOGGER.warn(ConfigSchema.SOURCE_CONNECTION + " not found");
      }

      if (configs.containsKey(ConfigSchema.DESTINATION_CONNECTION)) {
        configs.get(ConfigSchema.DESTINATION_CONNECTION).map(c -> (DestinationConnection) c)
            .forEach(c -> writeDestinationConnection(Collections.singletonList(c), ctx));
        originalConfigs.remove(ConfigSchema.DESTINATION_CONNECTION);
      } else {
        LOGGER.warn(ConfigSchema.DESTINATION_CONNECTION + " not found");
      }

      if (configs.containsKey(ConfigSchema.SOURCE_OAUTH_PARAM)) {
        configs.get(ConfigSchema.SOURCE_OAUTH_PARAM).map(c -> (SourceOAuthParameter) c)
            .forEach(c -> writeSourceOauthParameter(Collections.singletonList(c), ctx));
        originalConfigs.remove(ConfigSchema.SOURCE_OAUTH_PARAM);
      } else {
        LOGGER.warn(ConfigSchema.SOURCE_OAUTH_PARAM + " not found");
      }

      if (configs.containsKey(ConfigSchema.DESTINATION_OAUTH_PARAM)) {
        configs.get(ConfigSchema.DESTINATION_OAUTH_PARAM).map(c -> (DestinationOAuthParameter) c)
            .forEach(c -> writeDestinationOauthParameter(Collections.singletonList(c), ctx));
        originalConfigs.remove(ConfigSchema.DESTINATION_OAUTH_PARAM);
      } else {
        LOGGER.warn(ConfigSchema.DESTINATION_OAUTH_PARAM + " not found");
      }

      if (configs.containsKey(ConfigSchema.STANDARD_SYNC_OPERATION)) {
        configs.get(ConfigSchema.STANDARD_SYNC_OPERATION).map(c -> (StandardSyncOperation) c)
            .forEach(c -> writeStandardSyncOperation(Collections.singletonList(c), ctx));
        originalConfigs.remove(ConfigSchema.STANDARD_SYNC_OPERATION);
      } else {
        LOGGER.warn(ConfigSchema.STANDARD_SYNC_OPERATION + " not found");
      }

      if (configs.containsKey(ConfigSchema.STANDARD_SYNC)) {
        configs.get(ConfigSchema.STANDARD_SYNC).map(c -> (StandardSync) c).forEach(c -> writeStandardSync(Collections.singletonList(c), ctx));
        originalConfigs.remove(ConfigSchema.STANDARD_SYNC);
      } else {
        LOGGER.warn(ConfigSchema.STANDARD_SYNC + " not found");
      }

      if (configs.containsKey(ConfigSchema.STANDARD_SYNC_STATE)) {
        configs.get(ConfigSchema.STANDARD_SYNC_STATE).map(c -> (StandardSyncState) c)
            .forEach(c -> writeStandardSyncState(Collections.singletonList(c), ctx));
        originalConfigs.remove(ConfigSchema.STANDARD_SYNC_STATE);
      } else {
        LOGGER.warn(ConfigSchema.STANDARD_SYNC_STATE + " not found");
      }

      if (configs.containsKey(ConfigSchema.ACTOR_CATALOG)) {
        configs.get(ConfigSchema.ACTOR_CATALOG).map(c -> (ActorCatalog) c)
            .forEach(c -> writeActorCatalog(Collections.singletonList(c), ctx));
        originalConfigs.remove(ConfigSchema.ACTOR_CATALOG);
      } else {
        LOGGER.warn(ConfigSchema.ACTOR_CATALOG + " not found");
      }

      if (configs.containsKey(ConfigSchema.ACTOR_CATALOG_FETCH_EVENT)) {
        configs.get(ConfigSchema.ACTOR_CATALOG_FETCH_EVENT).map(c -> (ActorCatalogFetchEvent) c)
            .forEach(c -> writeActorCatalogFetchEvent(Collections.singletonList(c), ctx));
        originalConfigs.remove(ConfigSchema.ACTOR_CATALOG_FETCH_EVENT);
      } else {
        LOGGER.warn(ConfigSchema.ACTOR_CATALOG_FETCH_EVENT + " not found");
      }

      if (!originalConfigs.isEmpty()) {
        originalConfigs.forEach(c -> LOGGER.warn("Unknown Config " + c + " ignored"));
      }

      return null;
    });

    LOGGER.info("Config database is reset");
  }

  @Override
  public Map<String, Stream<JsonNode>> dumpConfigs() throws IOException {
    LOGGER.info("Exporting all configs...");

    final Map<String, Stream<JsonNode>> result = new HashMap<>();
    final List<ConfigWithMetadata<StandardWorkspace>> standardWorkspaceWithMetadata = listStandardWorkspaceWithMetadata();
    if (!standardWorkspaceWithMetadata.isEmpty()) {
      result.put(ConfigSchema.STANDARD_WORKSPACE.name(),
          standardWorkspaceWithMetadata
              .stream()
              .map(ConfigWithMetadata::getConfig)
              .map(Jsons::jsonNode));
    }
    final List<ConfigWithMetadata<StandardSourceDefinition>> standardSourceDefinitionWithMetadata = listStandardSourceDefinitionWithMetadata();
    if (!standardSourceDefinitionWithMetadata.isEmpty()) {
      result.put(ConfigSchema.STANDARD_SOURCE_DEFINITION.name(),
          standardSourceDefinitionWithMetadata
              .stream()
              .map(ConfigWithMetadata::getConfig)
              .map(Jsons::jsonNode));
    }
    final List<ConfigWithMetadata<StandardDestinationDefinition>> standardDestinationDefinitionWithMetadata =
        listStandardDestinationDefinitionWithMetadata();
    if (!standardDestinationDefinitionWithMetadata.isEmpty()) {
      result.put(ConfigSchema.STANDARD_DESTINATION_DEFINITION.name(),
          standardDestinationDefinitionWithMetadata
              .stream()
              .map(ConfigWithMetadata::getConfig)
              .map(Jsons::jsonNode));
    }
    final List<ConfigWithMetadata<SourceConnection>> sourceConnectionWithMetadata = listSourceConnectionWithMetadata();
    if (!sourceConnectionWithMetadata.isEmpty()) {
      result.put(ConfigSchema.SOURCE_CONNECTION.name(),
          sourceConnectionWithMetadata
              .stream()
              .map(ConfigWithMetadata::getConfig)
              .map(Jsons::jsonNode));
    }
    final List<ConfigWithMetadata<DestinationConnection>> destinationConnectionWithMetadata = listDestinationConnectionWithMetadata();
    if (!destinationConnectionWithMetadata.isEmpty()) {
      result.put(ConfigSchema.DESTINATION_CONNECTION.name(),
          destinationConnectionWithMetadata
              .stream()
              .map(ConfigWithMetadata::getConfig)
              .map(Jsons::jsonNode));
    }
    final List<ConfigWithMetadata<SourceOAuthParameter>> sourceOauthParamWithMetadata = listSourceOauthParamWithMetadata();
    if (!sourceOauthParamWithMetadata.isEmpty()) {
      result.put(ConfigSchema.SOURCE_OAUTH_PARAM.name(),
          sourceOauthParamWithMetadata
              .stream()
              .map(ConfigWithMetadata::getConfig)
              .map(Jsons::jsonNode));
    }
    final List<ConfigWithMetadata<DestinationOAuthParameter>> destinationOauthParamWithMetadata = listDestinationOauthParamWithMetadata();
    if (!destinationOauthParamWithMetadata.isEmpty()) {
      result.put(ConfigSchema.DESTINATION_OAUTH_PARAM.name(),
          destinationOauthParamWithMetadata
              .stream()
              .map(ConfigWithMetadata::getConfig)
              .map(Jsons::jsonNode));
    }
    final List<ConfigWithMetadata<StandardSyncOperation>> standardSyncOperationWithMetadata = listStandardSyncOperationWithMetadata();
    if (!standardSyncOperationWithMetadata.isEmpty()) {
      result.put(ConfigSchema.STANDARD_SYNC_OPERATION.name(),
          standardSyncOperationWithMetadata
              .stream()
              .map(ConfigWithMetadata::getConfig)
              .map(Jsons::jsonNode));
    }
    final List<ConfigWithMetadata<StandardSync>> standardSyncWithMetadata = listStandardSyncWithMetadata();
    if (!standardSyncWithMetadata.isEmpty()) {
      result.put(ConfigSchema.STANDARD_SYNC.name(),
          standardSyncWithMetadata
              .stream()
              .map(ConfigWithMetadata::getConfig)
              .map(Jsons::jsonNode));
    }
    final List<ConfigWithMetadata<StandardSyncState>> standardSyncStateWithMetadata = listStandardSyncStateWithMetadata();
    if (!standardSyncStateWithMetadata.isEmpty()) {
      result.put(ConfigSchema.STANDARD_SYNC_STATE.name(),
          standardSyncStateWithMetadata
              .stream()
              .map(ConfigWithMetadata::getConfig)
              .map(Jsons::jsonNode));
    }
    final List<ConfigWithMetadata<ActorCatalog>> actorCatalogWithMetadata = listActorCatalogWithMetadata();
    if (!actorCatalogWithMetadata.isEmpty()) {
      result.put(ConfigSchema.ACTOR_CATALOG.name(),
          actorCatalogWithMetadata
              .stream()
              .map(ConfigWithMetadata::getConfig)
              .map(Jsons::jsonNode));
    }
    final List<ConfigWithMetadata<ActorCatalogFetchEvent>> actorCatalogFetchEventWithMetadata = listActorCatalogFetchEventWithMetadata();
    if (!actorCatalogFetchEventWithMetadata.isEmpty()) {
      result.put(ConfigSchema.ACTOR_CATALOG_FETCH_EVENT.name(),
          actorCatalogFetchEventWithMetadata
              .stream()
              .map(ConfigWithMetadata::getConfig)
              .map(Jsons::jsonNode));
    }
    return result;
  }

  @Override
  public void loadData(final ConfigPersistence seedConfigPersistence) throws IOException {
    database.transaction(ctx -> {
      updateConfigsFromSeed(ctx, seedConfigPersistence);
      return null;
    });
  }

  @VisibleForTesting
  void updateConfigsFromSeed(final DSLContext ctx, final ConfigPersistence seedConfigPersistence) throws SQLException {
    LOGGER.info("Updating connector definitions from the seed if necessary...");

    try {
      final Set<String> connectorRepositoriesInUse = getConnectorRepositoriesInUse(ctx);
      LOGGER.info("Connectors in use: {}", connectorRepositoriesInUse);

      final Map<String, ConnectorInfo> connectorRepositoryToInfoMap = getConnectorRepositoryToInfoMap(ctx);
      LOGGER.info("Current connector versions: {}", connectorRepositoryToInfoMap.values());

      final OffsetDateTime timestamp = OffsetDateTime.now();
      int newConnectorCount = 0;
      int updatedConnectorCount = 0;

      final List<StandardSourceDefinition> latestSources = seedConfigPersistence.listConfigs(
          ConfigSchema.STANDARD_SOURCE_DEFINITION, StandardSourceDefinition.class);
      final ConnectorCounter sourceConnectorCounter = updateConnectorDefinitions(ctx, ConfigSchema.STANDARD_SOURCE_DEFINITION,
          latestSources, connectorRepositoriesInUse, connectorRepositoryToInfoMap);
      newConnectorCount += sourceConnectorCounter.newCount;
      updatedConnectorCount += sourceConnectorCounter.updateCount;

      final List<StandardDestinationDefinition> latestDestinations = seedConfigPersistence.listConfigs(
          ConfigSchema.STANDARD_DESTINATION_DEFINITION, StandardDestinationDefinition.class);
      final ConnectorCounter destinationConnectorCounter = updateConnectorDefinitions(ctx, ConfigSchema.STANDARD_DESTINATION_DEFINITION,
          latestDestinations, connectorRepositoriesInUse, connectorRepositoryToInfoMap);
      newConnectorCount += destinationConnectorCounter.newCount;
      updatedConnectorCount += destinationConnectorCounter.updateCount;

      LOGGER.info("Connector definitions have been updated ({} new connectors, and {} updates)", newConnectorCount, updatedConnectorCount);
    } catch (final IOException | JsonValidationException e) {
      throw new SQLException(e);
    }
  }

  /**
   * @return A set of connectors (both source and destination) that are already used in standard
   *         syncs. We identify connectors by its repository name instead of definition id because
   *         connectors can be added manually by users, and their config ids are not always the same
   *         as those in the seed.
   */
  private Set<String> getConnectorRepositoriesInUse(final DSLContext ctx) {
    final Set<UUID> usedConnectorDefinitionIds = ctx
        .select(ACTOR.ACTOR_DEFINITION_ID)
        .from(ACTOR)
        .fetch()
        .stream()
        .flatMap(row -> Stream.of(row.value1()))
        .collect(Collectors.toSet());

    return ctx.select(ACTOR_DEFINITION.DOCKER_REPOSITORY)
        .from(ACTOR_DEFINITION)
        .where(ACTOR_DEFINITION.ID.in(usedConnectorDefinitionIds))
        .fetch().stream()
        .map(Record1::value1)
        .collect(Collectors.toSet());
  }

  /**
   * @return A map about current connectors (both source and destination). It maps from connector
   *         repository to its definition id and docker image tag. We identify a connector by its
   *         repository name instead of definition id because connectors can be added manually by
   *         users, and are not always the same as those in the seed.
   */
  @VisibleForTesting
  Map<String, ConnectorInfo> getConnectorRepositoryToInfoMap(final DSLContext ctx) {
    return ctx.select(asterisk())
        .from(ACTOR_DEFINITION)
        .fetch()
        .stream()
        .collect(Collectors.toMap(
            row -> row.getValue(ACTOR_DEFINITION.DOCKER_REPOSITORY),
            row -> {
              final JsonNode jsonNode;
              if (row.get(ACTOR_DEFINITION.ACTOR_TYPE) == ActorType.source) {
                jsonNode = Jsons.jsonNode(new StandardSourceDefinition()
                    .withSourceDefinitionId(row.get(ACTOR_DEFINITION.ID))
                    .withDockerImageTag(row.get(ACTOR_DEFINITION.DOCKER_IMAGE_TAG))
                    .withIcon(row.get(ACTOR_DEFINITION.ICON))
                    .withDockerRepository(row.get(ACTOR_DEFINITION.DOCKER_REPOSITORY))
                    .withDocumentationUrl(row.get(ACTOR_DEFINITION.DOCUMENTATION_URL))
                    .withName(row.get(ACTOR_DEFINITION.NAME))
                    .withSourceType(row.get(ACTOR_DEFINITION.SOURCE_TYPE) == null ? null
                        : Enums.toEnum(row.get(ACTOR_DEFINITION.SOURCE_TYPE, String.class), SourceType.class).orElseThrow())
                    .withSpec(Jsons.deserialize(row.get(ACTOR_DEFINITION.SPEC).data(), ConnectorSpecification.class)));
              } else if (row.get(ACTOR_DEFINITION.ACTOR_TYPE) == ActorType.destination) {
                jsonNode = Jsons.jsonNode(new StandardDestinationDefinition()
                    .withDestinationDefinitionId(row.get(ACTOR_DEFINITION.ID))
                    .withDockerImageTag(row.get(ACTOR_DEFINITION.DOCKER_IMAGE_TAG))
                    .withIcon(row.get(ACTOR_DEFINITION.ICON))
                    .withDockerRepository(row.get(ACTOR_DEFINITION.DOCKER_REPOSITORY))
                    .withDocumentationUrl(row.get(ACTOR_DEFINITION.DOCUMENTATION_URL))
                    .withName(row.get(ACTOR_DEFINITION.NAME))
                    .withSpec(Jsons.deserialize(row.get(ACTOR_DEFINITION.SPEC).data(), ConnectorSpecification.class)));
              } else {
                throw new RuntimeException("Unknown Actor Type " + row.get(ACTOR_DEFINITION.ACTOR_TYPE));
              }
              return new ConnectorInfo(row.getValue(ACTOR_DEFINITION.ID).toString(), jsonNode);
            },
            (c1, c2) -> {
              final AirbyteVersion v1 = new AirbyteVersion(c1.dockerImageTag);
              final AirbyteVersion v2 = new AirbyteVersion(c2.dockerImageTag);
              LOGGER.warn("Duplicated connector version found for {}: {} ({}) vs {} ({})",
                  c1.dockerRepository, c1.dockerImageTag, c1.definitionId, c2.dockerImageTag, c2.definitionId);
              final int comparison = v1.patchVersionCompareTo(v2);
              if (comparison >= 0) {
                return c1;
              } else {
                return c2;
              }
            }));
  }

  /**
   * @param connectorRepositoriesInUse when a connector is used in any standard sync, its definition
   *        will not be updated. This is necessary because the new connector version may not be
   *        backward compatible.
   */
  @VisibleForTesting
  <T> ConnectorCounter updateConnectorDefinitions(final DSLContext ctx,
                                                  final AirbyteConfig configType,
                                                  final List<T> latestDefinitions,
                                                  final Set<String> connectorRepositoriesInUse,
                                                  final Map<String, ConnectorInfo> connectorRepositoryToIdVersionMap)
      throws IOException {
    int newCount = 0;
    int updatedCount = 0;

    for (final T definition : latestDefinitions) {
      final JsonNode latestDefinition = Jsons.jsonNode(definition);
      final String repository = latestDefinition.get("dockerRepository").asText();

      // Add new connector
      if (!connectorRepositoryToIdVersionMap.containsKey(repository)) {
        LOGGER.info("Adding new connector {}: {}", repository, latestDefinition);
        writeOrUpdateStandardDefinition(ctx, configType, latestDefinition);
        newCount++;
        continue;
      }

      final ConnectorInfo connectorInfo = connectorRepositoryToIdVersionMap.get(repository);
      final JsonNode currentDefinition = connectorInfo.definition;

      // todo (lmossman) - this logic to remove the "spec" field is temporary; it is necessary to avoid
      // breaking users who are actively using an old connector version, otherwise specs from the most
      // recent connector versions may be inserted into the db which could be incompatible with the
      // version they are actually using.
      // Once the faux major version bump has been merged, this "new field" logic will be removed
      // entirely.
      final Set<String> newFields = Sets.difference(getNewFields(currentDefinition, latestDefinition), Set.of("spec"));

      // Process connector in use
      if (connectorRepositoriesInUse.contains(repository)) {
        final String latestImageTag = latestDefinition.get("dockerImageTag").asText();
        if (hasNewPatchVersion(connectorInfo.dockerImageTag, latestImageTag)) {
          // Update connector to the latest patch version
          LOGGER.info("Connector {} needs update: {} vs {}", repository, connectorInfo.dockerImageTag, latestImageTag);
          writeOrUpdateStandardDefinition(ctx, configType, latestDefinition);
          updatedCount++;
        } else if (newFields.size() == 0) {
          LOGGER.info("Connector {} is in use and has all fields; skip updating", repository);
        } else {
          // Add new fields to the connector definition
          final JsonNode definitionToUpdate = getDefinitionWithNewFields(currentDefinition, latestDefinition, newFields);
          LOGGER.info("Connector {} has new fields: {}", repository, String.join(", ", newFields));
          writeOrUpdateStandardDefinition(ctx, configType, definitionToUpdate);
          updatedCount++;
        }
        continue;
      }

      // Process unused connector
      final String latestImageTag = latestDefinition.get("dockerImageTag").asText();
      if (hasNewVersion(connectorInfo.dockerImageTag, latestImageTag)) {
        // Update connector to the latest version
        LOGGER.info("Connector {} needs update: {} vs {}", repository, connectorInfo.dockerImageTag, latestImageTag);
        writeOrUpdateStandardDefinition(ctx, configType, latestDefinition);
        updatedCount++;
      } else if (newFields.size() > 0) {
        // Add new fields to the connector definition
        final JsonNode definitionToUpdate = getDefinitionWithNewFields(currentDefinition, latestDefinition, newFields);
        LOGGER.info("Connector {} has new fields: {}", repository, String.join(", ", newFields));
        writeOrUpdateStandardDefinition(ctx, configType, definitionToUpdate);
        updatedCount++;
      } else {
        LOGGER.info("Connector {} does not need update: {}", repository, connectorInfo.dockerImageTag);
      }
    }

    return new ConnectorCounter(newCount, updatedCount);
  }

  private void writeOrUpdateStandardDefinition(final DSLContext ctx,
                                               final AirbyteConfig configType,
                                               final JsonNode definition) {
    if (configType == ConfigSchema.STANDARD_SOURCE_DEFINITION) {
      writeStandardSourceDefinition(Collections.singletonList(Jsons.object(definition, StandardSourceDefinition.class)), ctx);
    } else if (configType == ConfigSchema.STANDARD_DESTINATION_DEFINITION) {
      writeStandardDestinationDefinition(Collections.singletonList(Jsons.object(definition, StandardDestinationDefinition.class)), ctx);
    } else {
      throw new IllegalArgumentException("Unknown config type " + configType);
    }
  }

  @VisibleForTesting
  static Set<String> getNewFields(final JsonNode currentDefinition, final JsonNode latestDefinition) {
    final Set<String> currentFields = MoreIterators.toSet(currentDefinition.fieldNames());
    final Set<String> latestFields = MoreIterators.toSet(latestDefinition.fieldNames());
    return Sets.difference(latestFields, currentFields);
  }

  /**
   * @return a clone of the current definition with the new fields from the latest definition.
   */
  @VisibleForTesting
  static JsonNode getDefinitionWithNewFields(final JsonNode currentDefinition, final JsonNode latestDefinition, final Set<String> newFields) {
    final ObjectNode currentClone = (ObjectNode) Jsons.clone(currentDefinition);
    newFields.forEach(field -> currentClone.set(field, latestDefinition.get(field)));
    return currentClone;
  }

  @VisibleForTesting
  static boolean hasNewVersion(final String currentVersion, final String latestVersion) {
    try {
      return new AirbyteVersion(latestVersion).patchVersionCompareTo(new AirbyteVersion(currentVersion)) > 0;
    } catch (final Exception e) {
      LOGGER.error("Failed to check version: {} vs {}", currentVersion, latestVersion);
      return false;
    }
  }

  @VisibleForTesting
  static boolean hasNewPatchVersion(final String currentVersion, final String latestVersion) {
    return new AirbyteVersion(latestVersion).checkOnlyPatchVersionIsUpdatedComparedTo(new AirbyteVersion(currentVersion));
  }

  static class ConnectorInfo {

    final String definitionId;
    final JsonNode definition;
    final String dockerRepository;
    final String dockerImageTag;

    ConnectorInfo(final String definitionId, final JsonNode definition) {
      this.definitionId = definitionId;
      this.definition = definition;
      this.dockerRepository = definition.get("dockerRepository").asText();
      this.dockerImageTag = definition.get("dockerImageTag").asText();
    }

    @Override
    public String toString() {
      return String.format("%s: %s (%s)", dockerRepository, dockerImageTag, definitionId);
    }

  }

  private static class ConnectorCounter {

    private final int newCount;
    private final int updateCount;

    private ConnectorCounter(final int newCount, final int updateCount) {
      this.newCount = newCount;
      this.updateCount = updateCount;
    }

  }

}<|MERGE_RESOLUTION|>--- conflicted
+++ resolved
@@ -4,7 +4,18 @@
 
 package io.airbyte.config.persistence;
 
-import static io.airbyte.db.instance.configs.jooq.Tables.*;
+import static io.airbyte.db.instance.configs.jooq.Tables.ACTOR;
+import static io.airbyte.db.instance.configs.jooq.Tables.ACTOR_CATALOG;
+import static io.airbyte.db.instance.configs.jooq.Tables.ACTOR_CATALOG_FETCH_EVENT;
+import static io.airbyte.db.instance.configs.jooq.Tables.ACTOR_DEFINITION;
+import static io.airbyte.db.instance.configs.jooq.Tables.ACTOR_OAUTH_PARAMETER;
+import static io.airbyte.db.instance.configs.jooq.Tables.CONNECTION;
+import static io.airbyte.db.instance.configs.jooq.Tables.CONNECTION_OPERATION;
+import static io.airbyte.db.instance.configs.jooq.Tables.OPERATION;
+import static io.airbyte.db.instance.configs.jooq.Tables.STATE;
+import static io.airbyte.db.instance.configs.jooq.Tables.WORKSPACE;
+import static io.airbyte.db.instance.configs.jooq.Tables.NOTIFICATION_CONFIG;
+import static io.airbyte.db.instance.configs.jooq.Tables.NOTIFICATION_CONNECTION;
 import static org.jooq.impl.DSL.asterisk;
 import static org.jooq.impl.DSL.select;
 
@@ -16,9 +27,6 @@
 import io.airbyte.commons.json.Jsons;
 import io.airbyte.commons.util.MoreIterators;
 import io.airbyte.commons.version.AirbyteVersion;
-<<<<<<< HEAD
-import io.airbyte.config.*;
-=======
 import io.airbyte.config.ActorCatalog;
 import io.airbyte.config.ActorCatalogFetchEvent;
 import io.airbyte.config.ActorDefinitionResourceRequirements;
@@ -27,15 +35,21 @@
 import io.airbyte.config.ConfigWithMetadata;
 import io.airbyte.config.DestinationConnection;
 import io.airbyte.config.DestinationOAuthParameter;
+import io.airbyte.config.Notification;
+import io.airbyte.config.NotificationConnection;
 import io.airbyte.config.OperatorDbt;
 import io.airbyte.config.OperatorNormalization;
 import io.airbyte.config.SourceConnection;
 import io.airbyte.config.SourceOAuthParameter;
 import io.airbyte.config.StandardDestinationDefinition;
 import io.airbyte.config.StandardSourceDefinition;
->>>>>>> f77b5924
 import io.airbyte.config.StandardSourceDefinition.SourceType;
+import io.airbyte.config.StandardSync;
+import io.airbyte.config.StandardSyncOperation;
 import io.airbyte.config.StandardSyncOperation.OperatorType;
+import io.airbyte.config.StandardSyncState;
+import io.airbyte.config.StandardWorkspace;
+import io.airbyte.config.State;
 import io.airbyte.db.Database;
 import io.airbyte.db.ExceptionWrappingDatabase;
 import io.airbyte.db.instance.configs.jooq.enums.ActorType;
@@ -210,8 +224,8 @@
   }
 
   private <T> ConfigWithMetadata<T> validateAndReturn(final String configId,
-                                                      final List<ConfigWithMetadata<T>> result,
-                                                      final AirbyteConfig airbyteConfig)
+      final List<ConfigWithMetadata<T>> result,
+      final AirbyteConfig airbyteConfig)
       throws ConfigNotFoundException {
     validate(configId, result, airbyteConfig);
     return result.get(0);
@@ -306,16 +320,7 @@
 
     final List<ConfigWithMetadata<StandardWorkspace>> standardWorkspaces = new ArrayList<>();
     for (final Record record : result) {
-<<<<<<< HEAD
-      final List<NotificationLegacy> notificationList = new ArrayList<>();
-      final List fetchedNotifications = Jsons.deserialize(record.get(WORKSPACE.NOTIFICATIONS).data(), List.class);
-      for (final Object notification : fetchedNotifications) {
-        notificationList.add(Jsons.convertValue(notification, NotificationLegacy.class));
-      }
-      final StandardWorkspace workspace = buildStandardWorkspace(record, notificationList);
-=======
       final StandardWorkspace workspace = DbConverter.buildStandardWorkspace(record);
->>>>>>> f77b5924
       standardWorkspaces.add(new ConfigWithMetadata<>(
           record.get(WORKSPACE.ID).toString(),
           ConfigSchema.STANDARD_WORKSPACE.name(),
@@ -326,27 +331,6 @@
     return standardWorkspaces;
   }
 
-<<<<<<< HEAD
-  private StandardWorkspace buildStandardWorkspace(final Record record, final List<NotificationLegacy> notificationList) {
-    return new StandardWorkspace()
-        .withWorkspaceId(record.get(WORKSPACE.ID))
-        .withName(record.get(WORKSPACE.NAME))
-        .withSlug(record.get(WORKSPACE.SLUG))
-        .withInitialSetupComplete(record.get(WORKSPACE.INITIAL_SETUP_COMPLETE))
-        .withCustomerId(record.get(WORKSPACE.CUSTOMER_ID))
-        .withEmail(record.get(WORKSPACE.EMAIL))
-        .withAnonymousDataCollection(record.get(WORKSPACE.ANONYMOUS_DATA_COLLECTION))
-        .withNews(record.get(WORKSPACE.SEND_NEWSLETTER))
-        .withSecurityUpdates(record.get(WORKSPACE.SEND_SECURITY_UPDATES))
-        .withDisplaySetupWizard(record.get(WORKSPACE.DISPLAY_SETUP_WIZARD))
-        .withTombstone(record.get(WORKSPACE.TOMBSTONE))
-        .withNotifications(notificationList)
-        .withFirstCompletedSync(record.get(WORKSPACE.FIRST_SYNC_COMPLETE))
-        .withFeedbackDone(record.get(WORKSPACE.FEEDBACK_COMPLETE));
-  }
-
-=======
->>>>>>> f77b5924
   private List<ConfigWithMetadata<StandardSourceDefinition>> listStandardSourceDefinitionWithMetadata() throws IOException {
     return listStandardSourceDefinitionWithMetadata(Optional.empty());
   }
@@ -1426,10 +1410,6 @@
       writeActorCatalog(configs.values().stream().map(c -> (ActorCatalog) c).collect(Collectors.toList()));
     } else if (configType == ConfigSchema.ACTOR_CATALOG_FETCH_EVENT) {
       writeActorCatalogFetchEvent(configs.values().stream().map(c -> (ActorCatalogFetchEvent) c).collect(Collectors.toList()));
-    } else if (configType == ConfigSchema.NOTIFICATION) {
-      writeNotification(configs.values().stream().map(c -> (Notification) c).collect(Collectors.toList()));
-    } else if (configType == ConfigSchema.NOTIFICATION_CONNECTION) {
-      writeNotificationConnection(configs.values().stream().map(c -> (NotificationConnection) c).collect(Collectors.toList()));
     } else {
       throw new IllegalArgumentException("Unknown Config Type " + configType);
     }
@@ -1475,9 +1455,9 @@
   }
 
   private <T extends Record> void deleteConfig(final TableImpl<T> table,
-                                               final TableField<T, UUID> keyColumn,
-                                               final UUID configId,
-                                               final DSLContext ctx) {
+      final TableField<T, UUID> keyColumn,
+      final UUID configId,
+      final DSLContext ctx) {
     final boolean isExistingConfig = ctx.fetchExists(select()
         .from(table)
         .where(keyColumn.eq(configId)));
@@ -1856,10 +1836,10 @@
    */
   @VisibleForTesting
   <T> ConnectorCounter updateConnectorDefinitions(final DSLContext ctx,
-                                                  final AirbyteConfig configType,
-                                                  final List<T> latestDefinitions,
-                                                  final Set<String> connectorRepositoriesInUse,
-                                                  final Map<String, ConnectorInfo> connectorRepositoryToIdVersionMap)
+      final AirbyteConfig configType,
+      final List<T> latestDefinitions,
+      final Set<String> connectorRepositoriesInUse,
+      final Map<String, ConnectorInfo> connectorRepositoryToIdVersionMap)
       throws IOException {
     int newCount = 0;
     int updatedCount = 0;
@@ -1929,8 +1909,8 @@
   }
 
   private void writeOrUpdateStandardDefinition(final DSLContext ctx,
-                                               final AirbyteConfig configType,
-                                               final JsonNode definition) {
+      final AirbyteConfig configType,
+      final JsonNode definition) {
     if (configType == ConfigSchema.STANDARD_SOURCE_DEFINITION) {
       writeStandardSourceDefinition(Collections.singletonList(Jsons.object(definition, StandardSourceDefinition.class)), ctx);
     } else if (configType == ConfigSchema.STANDARD_DESTINATION_DEFINITION) {
