# Connector Catalog

## Connector grades

Airbyte uses a grading system for connectors to help users understand what to expect from a connector. There are three grades, explained below:

**Certified**: This connector has been proven to be robust via usage by a large number of users and extensive testing.

**Beta**: While this connector is well tested and is expected to work a majority of the time, it was released recently. There may be some unhandled edge cases but Airbyte will provide very quick turnaround for support on any issues \(we'll publish our target KPIs for support turnaround very soon\). All beta connectors will make their way to certified status after enough field testing.

**Alpha**: This connector is either not sufficiently tested, has extremely limited functionality \(e.g: created as an example connector\), or for any other reason may not be very mature.

### Sources

| Connector | Grade |
| :--- | :--- |
| [Amazon SQS](sources/amazon-sqs.md) | Alpha |
| [Amazon Seller Partner](sources/amazon-seller-partner.md) | Alpha |
| [Amplitude](sources/amplitude.md) | Beta |
| [Apify Dataset](sources/apify-dataset.md) | Alpha |
| [Appstore](sources/appstore.md) | Alpha |
| [Asana](sources/asana.md) | Beta |
| [AWS CloudTrail](sources/aws-cloudtrail.md) | Beta |
| [BambooHR](sources/bamboo-hr.md) | Alpha |
| [Braintree](sources/braintree.md) | Alpha |
| [BigCommerce](sources/bigcommerce.md) | Alpha |
| [BigQuery](sources/bigquery.md) | Beta |
| [Bing Ads](sources/bing-ads.md) | Beta |
| [Cart](sources/cart.md) | Beta |
| [Chargebee](sources/chargebee.md) | Alpha |
| [ClickHouse](sources/clickhouse.md) | Beta |
| [Close.com](sources/close-com.md) | Beta |
| [CockroachDB](sources/cockroachdb.md) | Beta |
| [Db2](sources/db2.md) | Beta |
| [Dixa](sources/dixa.md) | Alpha |
| [Drift](sources/drift.md) | Beta |
| [Drupal](sources/drupal.md) | Beta |
| [Exchange Rates API](sources/exchangeratesapi.md) | Certified |
| [Facebook Marketing](sources/facebook-marketing.md) | Beta |
| [Facebook Pages](sources/facebook-pages.md) | Alpha |
| [Files](sources/file.md) | Certified |
| [Freshdesk](sources/freshdesk.md) | Certified |
| [GitHub](sources/github.md) | Beta |
| [GitLab](sources/gitlab.md) | Beta |
| [Google Ads](sources/google-ads.md) | Beta |
| [Google Adwords](sources/google-adwords.md) | Beta |
| [Google Analytics v4](sources/google-analytics-v4.md) | Beta |
| [Google Directory](sources/google-directory.md) | Certified |
| [Google Search Console](sources/google-search-console.md) | Beta |
| [Google Sheets](sources/google-sheets.md) | Certified |
| [Google Workspace Admin Reports](sources/google-workspace-admin-reports.md) | Certified |
| [Greenhouse](sources/greenhouse.md) | Beta |
| [HubSpot](sources/hubspot.md) | Certified |
| [Instagram](sources/instagram.md) | Certified |
| [Intercom](sources/intercom.md) | Beta |
| [Iterable](sources/iterable.md) | Beta |
| [Jira](sources/jira.md) | Certified |
| [Klaviyo](sources/klaviyo.md) | Beta |
| [Klaviyo](sources/kustomer.md) | Alpha |
| [Lemlist](sources/lemlist.md) | Alpha |
| [LinkedIn Ads](sources/linkedin-ads.md) | Beta |
| [Linnworks](sources/linnworks.md) | Alpha |
| [Kustomer](sources/kustomer.md) | Alpha |
| [Lever Hiring](sources/lever-hiring.md) | Beta |
| [Looker](sources/looker.md) | Beta |
| [Magento](sources/magento.md) | Beta |
| [Mailchimp](sources/mailchimp.md) | Certified |
| [Marketo](sources/marketo.md) | Beta |
| [Microsoft SQL Server \(MSSQL\)](sources/mssql.md) | Certified |
| [Microsoft Dynamics AX](sources/microsoft-dynamics-ax.md) | Beta |
| [Microsoft Dynamics Customer Engagement](sources/microsoft-dynamics-customer-engagement.md) | Beta |
| [Microsoft Dynamics GP](sources/microsoft-dynamics-gp.md) | Beta |
| [Microsoft Dynamics NAV](sources/microsoft-dynamics-nav.md) | Beta |
| [Microsoft Teams](sources/microsoft-teams.md) | Certified |
| [Mixpanel](sources/mixpanel.md) | Beta |
| [Mongo DB](sources/mongodb-v2.md) | Beta |
| [MySQL](sources/mysql.md) | Certified |
| [Okta](sources/okta.md) | Beta |
| [OneSignal](sources/onesignal.md) | Alpha |
| [Oracle DB](sources/oracle.md) | Certified |
| [Oracle PeopleSoft](sources/oracle-peoplesoft.md) | Beta |
| [Oracle Siebel CRM](sources/oracle-siebel-crm.md) | Beta |
| [PayPal Transaction](sources/paypal-transaction.md) | Beta |
| [Paystack](sources/paystack.md) | Alpha |
| [Pinterest](sources/pinterest.md) | Alpha |
| [Pipedrive](sources/pipedrive.md) | Alpha |
| [Plaid](sources/plaid.md) | Alpha |
| [PokéAPI](sources/pokeapi.md) | Beta |
| [Postgres](sources/postgres.md) | Certified |
| [PostHog](sources/posthog.md) | Beta |
| [PrestaShop](sources/presta-shop.md) | Beta |
| [Quickbooks](sources/quickbooks.md) | Beta |
| [Recharge](sources/recharge.md) | Beta |
| [Recurly](sources/recurly.md) | Beta |
| [Redshift](sources/redshift.md) | Certified |
| [S3](sources/s3.md) | Alpha |
| [Salesforce](sources/salesforce.md) | Certified |
| [Salesloft](./sources/salesloft.md)| Alpha |
| [SAP Business One](sources/sap-business-one.md) | Beta |
| [Sendgrid](sources/sendgrid.md) | Certified |
| [Sentry](sources/sentry.md) | Alpha |
| [Shopify](sources/shopify.md) | Certified |
| [Short.io](sources/shortio.md) | Beta |
| [Slack](sources/slack.md) | Beta |
| [Spree Commerce](sources/spree-commerce.md) | Beta |
| [Smartsheets](sources/smartsheets.md) | Beta |
| [Snowflake](sources/snowflake.md) | Beta |
| [Square](sources/square.md) | Beta |
| [Strava](sources/strava.md) | Beta |
| [Stripe](sources/stripe.md) | Certified |
| [Sugar CRM](sources/sugar-crm.md) | Beta |
| [SurveyMonkey](sources/surveymonkey.md) | Beta |
| [Tempo](sources/tempo.md) | Beta |
| [TikTok Marketing](./sources/tiktok-marketing.md)| Alpha |
| [Trello](sources/trello.md) | Beta |
| [Twilio](sources/twilio.md) | Beta |
| [US Census](sources/us-census.md) | Alpha |
| [WooCommerce](https://github.com/airbytehq/airbyte/tree/8d599c86a84726235c765c78db1ddd85c558bf7f/docs/integrations/sources/woo-commerce.md) | Beta |
| [Wordpress](sources/wordpress.md) | Beta |
| [Zencart](sources/zencart.md) | Beta |
| [Zendesk Chat](sources/zendesk-chat.md) | Certified |
| [Zendesk Sunshine](sources/zendesk-sunshine.md) | Beta |
| [Zendesk Support](sources/zendesk-support.md) | Certified |
| [Zendesk Talk](sources/zendesk-talk.md) | Certified |
| [Zenloop](sources/zenloop.md)| Alpha |
| [Zoom](sources/zoom.md) | Beta |
| [Zuora](sources/zuora.md) | Beta |

### Destinations

| Connector | Grade |
| :--- | :--- |
| [AzureBlobStorage](destinations/azureblobstorage.md) | Alpha |
| [BigQuery](destinations/bigquery.md) | Certified |
| [Chargify \(Keen\)](destinations/chargify.md) | Alpha |
| [Databricks](destinations/databricks.md) | Beta |
| [Elasticsearch](destinations/elasticsearch.md) | Alpha |
| [Google Cloud Storage \(GCS\)](destinations/gcs.md) | Alpha |
| [Google Pubsub](destinations/pubsub.md) | Alpha |
| [Kafka](destinations/kafka.md) | Alpha |
| [Keen](destinations/keen.md) | Alpha |
| [Local CSV](destinations/local-csv.md) | Certified |
| [Local JSON](destinations/local-json.md) | Certified |
| [MeiliSearch](destinations/meilisearch.md) | Beta |
| [MongoDB](destinations/mongodb.md) | Alpha |
| [MySQL](destinations/mysql.md) | Beta |
| [Oracle](destinations/oracle.md) | Alpha |
| [Postgres](destinations/postgres.md) | Certified |
| [Pulsar](destinations/pulsar.md) | Alpha |
| [Redshift](destinations/redshift.md) | Certified |
| [S3](destinations/s3.md) | Certified |
| [SQL Server \(MSSQL\)](destinations/mssql.md) | Alpha |
<<<<<<< HEAD
| [Snowflake](destinations/snowflake.md) | Certified |
=======
| [Snowflake](destinations/snowflake.md) | Certified |
| [Cassandra](destinations/cassandra.md) | Alpha |
| [Scylla](destinations/scylla.md) | Alpha |
>>>>>>> 34565c67
<|MERGE_RESOLUTION|>--- conflicted
+++ resolved
@@ -150,10 +150,6 @@
 | [Redshift](destinations/redshift.md) | Certified |
 | [S3](destinations/s3.md) | Certified |
 | [SQL Server \(MSSQL\)](destinations/mssql.md) | Alpha |
-<<<<<<< HEAD
-| [Snowflake](destinations/snowflake.md) | Certified |
-=======
 | [Snowflake](destinations/snowflake.md) | Certified |
 | [Cassandra](destinations/cassandra.md) | Alpha |
-| [Scylla](destinations/scylla.md) | Alpha |
->>>>>>> 34565c67
+| [Scylla](destinations/scylla.md) | Alpha |