--- conflicted
+++ resolved
@@ -84,11 +84,8 @@
 
 | Version | Date | Pull Request | Subject                                                                                             |
 |:--------| :--- | :--- |:----------------------------------------------------------------------------------------------------|
-<<<<<<< HEAD
-| 0.3.16  | 2022-04-06 | [11514](https://github.com/airbytehq/airbyte/pull/11514) | Upgrade sshd-mina in base-java               |
-=======
+| 0.3.18  | 2022-04-06 | [11514](https://github.com/airbytehq/airbyte/pull/11514) | Upgrade sshd-mina in base-java               |
 | 0.3.17  | 2022-04-05 | [11729](https://github.com/airbytehq/airbyte/pull/11729) | Fixed bug with dashes in schema name                                                                   |
->>>>>>> 06c902c3
 | 0.3.15  | 2022-02-25 | [10421](https://github.com/airbytehq/airbyte/pull/10421) | Refactor JDBC parameters handling                                                                   |
 | 0.3.14  | 2022-02-14 | [10256](https://github.com/airbytehq/airbyte/pull/10256) | (unpublished) Add `-XX:+ExitOnOutOfMemoryError` JVM option                                          |
 | 0.3.13  | 2021-12-01 | [8371](https://github.com/airbytehq/airbyte/pull/8371) | Fixed incorrect handling "\n" in ssh key                                                            |
