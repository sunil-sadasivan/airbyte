--- conflicted
+++ resolved
@@ -16,18 +16,6 @@
 docker-compose up
 ```
 
-<<<<<<< HEAD
-=======
-:::info
-
-If you're using Mac M1 \(Apple Silicon\) machines, you must [build and run Airbyte locally in dev mode](../contributing-to-airbyte/developing-locally.md).
-Some users using Macs with an M1 chip are facing problems running Airbyte even with a locally built version of the platform.
-You can subscribe to [Issue \#2017](https://github.com/airbytehq/airbyte/issues/2017) and get updates on M1-related issues.
-
-
-:::
-
->>>>>>> 90580759
 * In your browser, just visit [http://localhost:8000](http://localhost:8000)
 * Start moving some data!
 
