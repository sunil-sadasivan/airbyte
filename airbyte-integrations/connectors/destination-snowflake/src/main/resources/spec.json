--- conflicted
+++ resolved
@@ -77,13 +77,8 @@
       "loading_method": {
         "type": "object",
         "title": "Loading Method",
-<<<<<<< HEAD
-        "description": "Loading method used to send data to Snowflake.",
+        "description": "The loading method used to send data to Snowflake.",
         "order": 8,
-=======
-        "description": "The loading method used to send data to Snowflake.",
-        "order": 7,
->>>>>>> c8ee3f83
         "oneOf": [
           {
             "title": "[Recommended] Internal Staging",
