--- conflicted
+++ resolved
@@ -22,33 +22,21 @@
         "title": "Client ID",
         "description": "The Client ID of your Salesforce developer application.",
         "type": "string",
-<<<<<<< HEAD
-        "order": 100
-=======
         "order": 2
->>>>>>> 56f37853
       },
       "client_secret": {
         "title": "Client Secret",
         "description": "The Client Secret of your Salesforce developer application.",
         "type": "string",
         "airbyte_secret": true,
-<<<<<<< HEAD
-        "order": 101
-=======
         "order": 3
->>>>>>> 56f37853
       },
       "refresh_token": {
         "title": "Refresh Token",
         "description": "Salesforce Refresh Token used for Airbyte to access your Salesforce account. If you don't know what this is, follow this <a href=\"https://medium.com/@bpmmendis94/obtain-access-refresh-tokens-from-salesforce-rest-api-a324fe4ccd9b\">guide</a> to retrieve it.",
         "type": "string",
         "airbyte_secret": true,
-<<<<<<< HEAD
-        "order": 102
-=======
         "order": 4
->>>>>>> 56f37853
       },
       "start_date": {
         "title": "Start Date",
@@ -56,22 +44,10 @@
         "type": "string",
         "pattern": "^[0-9]{4}-[0-9]{2}-[0-9]{2}T[0-9]{2}:[0-9]{2}:[0-9]{2}Z|[0-9]{4}-[0-9]{2}-[0-9]{2}$",
         "examples": ["2021-07-25", "2021-07-25T00:00:00Z"],
-<<<<<<< HEAD
-        "order": 103
-      },
-      "is_sandbox": {
-        "title": "Sandbox",
-        "description": "Whether the app is in a Salesforce sandbox or not. If you do not know what this is, assume it as false. We provide more info on this field in the <a href=\"https://docs.airbyte.com/integrations/sources/salesforce#is_sandbox\">docs</a>.",
-        "type": "boolean",
-        "default": false,
-        "order": 104
-=======
         "order": 5
->>>>>>> 56f37853
       },
       "streams_criteria": {
         "type": "array",
-        "order": 6,
         "items": {
           "type": "object",
           "required": ["criteria", "value"],
@@ -89,25 +65,19 @@
                 "not contains",
                 "not exacts"
               ],
-<<<<<<< HEAD
-              "default": "contains",
-              "order": 201
-=======
               "order": 1,
               "default": "contains"
->>>>>>> 56f37853
             },
             "value": {
               "type": "string",
               "title": "Search value",
-<<<<<<< HEAD
-              "order": 202
+              "order": 2
             }
           }
         },
-        "title": "Streams filter criteria",
-        "description": "Add selection criteria for streams to get only streams that are relevant to you",
-        "order": 110
+        "title": "Salesforce Object filtering criteria (Optional)",
+        "description": "Add selection criteria for streams to read only the Salesforce objects which are relevant to you.",
+        "order": 6
       },
       "exclude_fields": {
         "title": "Fields to Exclude",
@@ -118,7 +88,7 @@
           "type": "string",
           "pattern": "^[A-Za-z0-9_]+\\.[A-Za-z0-9_]+$"
         },
-        "order": 120
+        "order": 7
       },
       "exclude_types": {
         "title": "Data Types to Exclude",
@@ -128,15 +98,7 @@
         "items": {
           "type": "string"
         },
-        "order": 130
-=======
-              "order": 2
-            }
-          }
-        },
-        "title": "Salesforce Object filtering criteria (Optional)",
-        "description": "Add selection criteria for streams to read only the Salesforce objects which are relevant to you."
->>>>>>> 56f37853
+        "order": 8
       }
     }
   },
