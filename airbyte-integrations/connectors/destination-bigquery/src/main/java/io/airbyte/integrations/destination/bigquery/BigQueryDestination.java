/*
 * Copyright (c) 2021 Airbyte, Inc., all rights reserved.
 */

package io.airbyte.integrations.destination.bigquery;

<<<<<<< HEAD
=======
import static java.util.Objects.isNull;

import com.codepoetics.protonpack.StreamUtils;
>>>>>>> 395cb7e2
import com.fasterxml.jackson.databind.JsonNode;
import com.google.cloud.bigquery.BigQuery;
import com.google.cloud.bigquery.Job;
import com.google.cloud.bigquery.QueryJobConfiguration;
<<<<<<< HEAD
=======
import com.google.cloud.storage.Storage;
import com.google.cloud.storage.StorageOptions;
import com.google.common.base.Charsets;
import io.airbyte.commons.functional.CheckedBiFunction;
import io.airbyte.commons.json.Jsons;
>>>>>>> 395cb7e2
import io.airbyte.integrations.BaseConnector;
import io.airbyte.integrations.base.AirbyteMessageConsumer;
import io.airbyte.integrations.base.AirbyteStreamNameNamespacePair;
import io.airbyte.integrations.base.Destination;
import io.airbyte.integrations.base.IntegrationRunner;
import io.airbyte.integrations.destination.StandardNameTransformer;
import io.airbyte.integrations.destination.bigquery.formatter.BigQueryRecordFormatter;
import io.airbyte.integrations.destination.bigquery.formatter.DefaultBigQueryRecordFormatter;
import io.airbyte.integrations.destination.bigquery.formatter.GcsAvroBigQueryRecordFormatter;
import io.airbyte.integrations.destination.bigquery.formatter.GcsCsvBigQueryRecordFormatter;
import io.airbyte.integrations.destination.bigquery.factory.BigQuerySecurityFactory;
import io.airbyte.integrations.destination.bigquery.oauth.BigQueryBucketManager;
import io.airbyte.integrations.destination.bigquery.uploader.AbstractBigQueryUploader;
import io.airbyte.integrations.destination.bigquery.uploader.BigQueryUploaderFactory;
import io.airbyte.integrations.destination.bigquery.uploader.UploaderType;
import io.airbyte.integrations.destination.bigquery.uploader.config.UploaderConfig;
import io.airbyte.integrations.destination.gcs.GcsDestinationConfig;
import io.airbyte.integrations.destination.gcs.GcsNameTransformer;
import io.airbyte.integrations.destination.gcs.GcsStorageOperations;
import io.airbyte.integrations.destination.gcs.util.GcsUtils;
import io.airbyte.integrations.destination.record_buffer.FileBuffer;
import io.airbyte.integrations.destination.record_buffer.SerializableBuffer;
import io.airbyte.integrations.destination.s3.avro.AvroSerializedBuffer;
import io.airbyte.integrations.destination.s3.avro.S3AvroFormatConfig;
import io.airbyte.protocol.models.AirbyteConnectionStatus;
import io.airbyte.protocol.models.AirbyteConnectionStatus.Status;
import io.airbyte.protocol.models.AirbyteMessage;
import io.airbyte.protocol.models.AirbyteStream;
import io.airbyte.protocol.models.ConfiguredAirbyteCatalog;
import io.airbyte.protocol.models.ConfiguredAirbyteStream;
import java.io.IOException;
import java.util.HashMap;
import java.util.List;
import java.util.Map;
import java.util.UUID;
import java.util.function.BiFunction;
import java.util.function.Consumer;
import java.util.function.Function;
import org.apache.avro.Schema;
import org.apache.commons.lang3.tuple.ImmutablePair;
import org.joda.time.DateTime;
import org.joda.time.DateTimeZone;
import org.slf4j.Logger;
import org.slf4j.LoggerFactory;

public class BigQueryDestination extends BaseConnector implements Destination {

  private static final Logger LOGGER = LoggerFactory.getLogger(BigQueryDestination.class);
  private static final List<String> REQUIRED_PERMISSIONS = List.of(
      "storage.multipartUploads.abort",
      "storage.multipartUploads.create",
      "storage.objects.create",
      "storage.objects.delete",
      "storage.objects.get",
      "storage.objects.list");
  protected final BigQuerySQLNameTransformer namingResolver;

  public BigQueryDestination() {
    namingResolver = new BigQuerySQLNameTransformer();
  }

  @Override
  public AirbyteConnectionStatus check(final JsonNode config) {
    try {
      final String datasetId = BigQueryUtils.getDatasetId(config);
      final String datasetLocation = BigQueryUtils.getDatasetLocation(config);
      final BigQuery bigquery = getBigQuery(config);
      final UploadingMethod uploadingMethod = BigQueryUtils.getLoadingMethod(config);

      BigQueryUtils.createDataset(bigquery, datasetId, datasetLocation);
      final QueryJobConfiguration queryConfig = QueryJobConfiguration
          .newBuilder(String.format("SELECT * FROM `%s.INFORMATION_SCHEMA.TABLES` LIMIT 1;", datasetId))
          .setUseLegacySql(false)
          .build();

      if (UploadingMethod.GCS.equals(uploadingMethod)) {
<<<<<<< HEAD
        BigQueryBucketManager.createBucketWithStorageClassAndLocation(config);
        final GcsDestination gcsDestination = new GcsDestination();
        final JsonNode gcsJsonNodeConfig = BigQueryUtils.getGcsJsonNodeConfig(config);
        final AirbyteConnectionStatus airbyteConnectionStatus = gcsDestination.check(gcsJsonNodeConfig);
=======
        // TODO: use GcsDestination::check instead of writing our own custom logic to check perms
        // this is not currently possible because using the Storage class to check perms requires
        // a service account key, and the GCS destination does not accept a Service Account Key,
        // only an HMAC key
        final AirbyteConnectionStatus airbyteConnectionStatus = checkStorageIamPermissions(config);
>>>>>>> 395cb7e2
        if (Status.FAILED == airbyteConnectionStatus.getStatus()) {
          return new AirbyteConnectionStatus().withStatus(Status.FAILED).withMessage(airbyteConnectionStatus.getMessage());
        }
      }

      final ImmutablePair<Job, String> result = BigQueryUtils.executeQuery(bigquery, queryConfig);
      if (result.getLeft() != null) {
        return new AirbyteConnectionStatus().withStatus(Status.SUCCEEDED);
      } else {
        return new AirbyteConnectionStatus().withStatus(Status.FAILED).withMessage(result.getRight());
      }
    } catch (final Exception e) {
      LOGGER.info("Check failed.", e);
      return new AirbyteConnectionStatus().withStatus(Status.FAILED).withMessage(e.getMessage() != null ? e.getMessage() : e.toString());
    }
  }

  public AirbyteConnectionStatus checkStorageIamPermissions(final JsonNode config) {
    final JsonNode loadingMethod = config.get(BigQueryConsts.LOADING_METHOD);
    final String bucketName = loadingMethod.get(BigQueryConsts.GCS_BUCKET_NAME).asText();

    try {
      final ServiceAccountCredentials credentials = getServiceAccountCredentials(config);

      final Storage storage = StorageOptions.newBuilder()
          .setProjectId(config.get(BigQueryConsts.CONFIG_PROJECT_ID).asText())
          .setCredentials(!isNull(credentials) ? credentials : ServiceAccountCredentials.getApplicationDefault())
          .build().getService();
      final List<Boolean> permissionsCheckStatusList = storage.testIamPermissions(bucketName, REQUIRED_PERMISSIONS);

      final List<String> missingPermissions = StreamUtils
          .zipWithIndex(permissionsCheckStatusList.stream())
          .filter(i -> !i.getValue())
          .map(i -> REQUIRED_PERMISSIONS.get(Math.toIntExact(i.getIndex())))
          .toList();

      if (!missingPermissions.isEmpty()) {
        LOGGER.error("Please make sure you account has all of these permissions:{}", REQUIRED_PERMISSIONS);

        return new AirbyteConnectionStatus()
            .withStatus(AirbyteConnectionStatus.Status.FAILED)
            .withMessage("Could not connect to the Gcs bucket with the provided configuration. "
                + "Missing permissions: " + missingPermissions);
      }
      return new AirbyteConnectionStatus().withStatus(Status.SUCCEEDED);

    } catch (final Exception e) {
      LOGGER.error("Exception attempting to access the Gcs bucket: {}", e.getMessage());

      return new AirbyteConnectionStatus()
          .withStatus(AirbyteConnectionStatus.Status.FAILED)
          .withMessage("Could not connect to the Gcs bucket with the provided configuration. \n" + e
              .getMessage());
    }
  }

  protected BigQuery getBigQuery(final JsonNode config) {
<<<<<<< HEAD
    return BigQuerySecurityFactory.createClient(config);
  }



  /**
   * Strategy:
   * <p>
   * 1. Create a temporary table for each stream
   * </p>
   * <p>
   * 2. Write records to each stream directly (the bigquery client handles managing when to push the records over the network)
   * </p>
   * <p>
   * 4. Once all records have been written close the writers, so that any remaining records are flushed.
   * </p>
   * <p>
   * 5. Copy the temp tables to the final table name (overwriting if necessary).
   * </p>
   *
   * @param config  - integration-specific configuration object as json. e.g. { "username": "airbyte", "password": "super secure" }
   * @param catalog - schema of the incoming messages.
   * @return consumer that writes singer messages to the database.
   */
=======
    final String projectId = config.get(BigQueryConsts.CONFIG_PROJECT_ID).asText();

    try {
      final BigQueryOptions.Builder bigQueryBuilder = BigQueryOptions.newBuilder();
      ServiceAccountCredentials credentials = null;
      if (BigQueryUtils.isUsingJsonCredentials(config)) {
        // handle the credentials json being passed as a json object or a json object already serialized as
        // a string.
        credentials = getServiceAccountCredentials(config);
      }
      return bigQueryBuilder
          .setProjectId(projectId)
          .setCredentials(!isNull(credentials) ? credentials : ServiceAccountCredentials.getApplicationDefault())
          .build()
          .getService();
    } catch (final IOException e) {
      throw new RuntimeException(e);
    }
  }

  private ServiceAccountCredentials getServiceAccountCredentials(final JsonNode config) throws IOException {
    final ServiceAccountCredentials credentials;
    final String credentialsString = config.get(BigQueryConsts.CONFIG_CREDS).isObject()
        ? Jsons.serialize(config.get(BigQueryConsts.CONFIG_CREDS))
        : config.get(BigQueryConsts.CONFIG_CREDS).asText();
    credentials = ServiceAccountCredentials
        .fromStream(new ByteArrayInputStream(credentialsString.getBytes(Charsets.UTF_8)));
    return credentials;
  }

>>>>>>> 395cb7e2
  @Override
  public AirbyteMessageConsumer getConsumer(final JsonNode config,
      final ConfiguredAirbyteCatalog catalog,
      final Consumer<AirbyteMessage> outputRecordCollector)
      throws IOException {
    final UploadingMethod uploadingMethod = BigQueryUtils.getLoadingMethod(config);
    if (uploadingMethod == UploadingMethod.STANDARD) {
      LOGGER.warn("The \"standard\" upload mode is not performant, and is not recommended for production. " +
          "Please use the GCS upload mode if you are syncing a large amount of data.");
      return getStandardRecordConsumer(config, catalog, outputRecordCollector);
    } else {
      return getGcsRecordConsumer(config, catalog, outputRecordCollector);
    }
  }

  protected Map<AirbyteStreamNameNamespacePair, AbstractBigQueryUploader<?>> getUploaderMap(final JsonNode config,
      final ConfiguredAirbyteCatalog catalog)
      throws IOException {
    final BigQuery bigquery = getBigQuery(config);

    final Map<AirbyteStreamNameNamespacePair, AbstractBigQueryUploader<?>> uploaderMap = new HashMap<>();
    for (final ConfiguredAirbyteStream configStream : catalog.getStreams()) {
      final AirbyteStream stream = configStream.getStream();
      final String streamName = stream.getName();
      final UploaderConfig uploaderConfig = UploaderConfig
          .builder()
          .bigQuery(bigquery)
          .configStream(configStream)
          .config(config)
          .formatterMap(getFormatterMap(stream.getJsonSchema()))
          .tmpTableName(namingResolver.getTmpTableName(streamName))
          .targetTableName(getTargetTableName(streamName))
          .isDefaultAirbyteTmpSchema(isDefaultAirbyteTmpTableSchema())
          .build();

      uploaderMap.put(
          AirbyteStreamNameNamespacePair.fromAirbyteSteam(stream),
          BigQueryUploaderFactory.getUploader(uploaderConfig));
    }
    return uploaderMap;
  }

  /**
   * BigQuery might have different structure of the Temporary table. If this method returns TRUE, temporary table will have only three common Airbyte
   * attributes. In case of FALSE, temporary table structure will be in line with Airbyte message JsonSchema.
   *
   * @return use default AirbyteSchema or build using JsonSchema
   */
  protected boolean isDefaultAirbyteTmpTableSchema() {
    return true;
  }

  protected Map<UploaderType, BigQueryRecordFormatter> getFormatterMap(final JsonNode jsonSchema) {
    return Map.of(UploaderType.STANDARD, new DefaultBigQueryRecordFormatter(jsonSchema, namingResolver),
        UploaderType.CSV, new GcsCsvBigQueryRecordFormatter(jsonSchema, namingResolver),
        UploaderType.AVRO, new GcsAvroBigQueryRecordFormatter(jsonSchema, namingResolver));
  }

  protected String getTargetTableName(final String streamName) {
    return namingResolver.getRawTableName(streamName);
  }

<<<<<<< HEAD
  protected AirbyteMessageConsumer getRecordConsumer(final Map<AirbyteStreamNameNamespacePair, AbstractBigQueryUploader<?>> writeConfigs,
      final Consumer<AirbyteMessage> outputRecordCollector) {
=======
  private AirbyteMessageConsumer getStandardRecordConsumer(final JsonNode config,
                                                           final ConfiguredAirbyteCatalog catalog,
                                                           final Consumer<AirbyteMessage> outputRecordCollector)
      throws IOException {
    final Map<AirbyteStreamNameNamespacePair, AbstractBigQueryUploader<?>> writeConfigs = getUploaderMap(config, catalog);
>>>>>>> 395cb7e2
    return new BigQueryRecordConsumer(writeConfigs, outputRecordCollector);
  }

  public AirbyteMessageConsumer getGcsRecordConsumer(final JsonNode config,
                                                     final ConfiguredAirbyteCatalog catalog,
                                                     final Consumer<AirbyteMessage> outputRecordCollector) {

    final StandardNameTransformer gcsNameTransformer = new GcsNameTransformer();
    final BigQuery bigQuery = getBigQuery(config);
    final GcsDestinationConfig gcsConfig = BigQueryUtils.getGcsAvroDestinationConfig(config);
    final UUID stagingId = UUID.randomUUID();
    final DateTime syncDatetime = DateTime.now(DateTimeZone.UTC);
    final boolean keepStagingFiles = BigQueryUtils.isKeepFilesInGcs(config);
    final GcsStorageOperations gcsOperations = new GcsStorageOperations(gcsNameTransformer, gcsConfig.getS3Client(), gcsConfig);
    final BigQueryStagingOperations bigQueryGcsOperations = new BigQueryGcsOperations(
        bigQuery,
        gcsNameTransformer,
        gcsConfig,
        gcsOperations,
        stagingId,
        syncDatetime,
        keepStagingFiles);
    final S3AvroFormatConfig avroFormatConfig = (S3AvroFormatConfig) gcsConfig.getFormatConfig();
    final Function<JsonNode, BigQueryRecordFormatter> recordFormatterCreator = getRecordFormatterCreator(namingResolver);
    final CheckedBiFunction<AirbyteStreamNameNamespacePair, ConfiguredAirbyteCatalog, SerializableBuffer, Exception> onCreateBuffer =
        BigQueryAvroSerializedBuffer.createFunction(
            avroFormatConfig,
            recordFormatterCreator,
            getAvroSchemaCreator(),
            () -> new FileBuffer(AvroSerializedBuffer.DEFAULT_SUFFIX));

    LOGGER.info("Creating BigQuery staging message consumer with staging ID {} at {}", stagingId, syncDatetime);
    return new BigQueryStagingConsumerFactory().create(
        config,
        catalog,
        outputRecordCollector,
        bigQueryGcsOperations,
        onCreateBuffer,
        recordFormatterCreator,
        namingResolver::getTmpTableName,
        getTargetTableNameTransformer(namingResolver));
  }

  protected BiFunction<BigQueryRecordFormatter, AirbyteStreamNameNamespacePair, Schema> getAvroSchemaCreator() {
    return (formatter, pair) -> GcsUtils.getDefaultAvroSchema(pair.getName(), pair.getNamespace(), true);
  }

  protected Function<JsonNode, BigQueryRecordFormatter> getRecordFormatterCreator(final BigQuerySQLNameTransformer namingResolver) {
    return streamSchema -> new GcsAvroBigQueryRecordFormatter(streamSchema, namingResolver);
  }

  protected Function<String, String> getTargetTableNameTransformer(final BigQuerySQLNameTransformer namingResolver) {
    return namingResolver::getRawTableName;
  }

  public static void main(final String[] args) throws Exception {
    final Destination destination = new BigQueryDestination();
    new IntegrationRunner(destination).run(args);
  }

}<|MERGE_RESOLUTION|>--- conflicted
+++ resolved
@@ -4,24 +4,18 @@
 
 package io.airbyte.integrations.destination.bigquery;
 
-<<<<<<< HEAD
-=======
 import static java.util.Objects.isNull;
 
 import com.codepoetics.protonpack.StreamUtils;
->>>>>>> 395cb7e2
 import com.fasterxml.jackson.databind.JsonNode;
 import com.google.cloud.bigquery.BigQuery;
 import com.google.cloud.bigquery.Job;
 import com.google.cloud.bigquery.QueryJobConfiguration;
-<<<<<<< HEAD
-=======
 import com.google.cloud.storage.Storage;
 import com.google.cloud.storage.StorageOptions;
 import com.google.common.base.Charsets;
 import io.airbyte.commons.functional.CheckedBiFunction;
 import io.airbyte.commons.json.Jsons;
->>>>>>> 395cb7e2
 import io.airbyte.integrations.BaseConnector;
 import io.airbyte.integrations.base.AirbyteMessageConsumer;
 import io.airbyte.integrations.base.AirbyteStreamNameNamespacePair;
@@ -98,18 +92,15 @@
           .build();
 
       if (UploadingMethod.GCS.equals(uploadingMethod)) {
-<<<<<<< HEAD
         BigQueryBucketManager.createBucketWithStorageClassAndLocation(config);
         final GcsDestination gcsDestination = new GcsDestination();
         final JsonNode gcsJsonNodeConfig = BigQueryUtils.getGcsJsonNodeConfig(config);
         final AirbyteConnectionStatus airbyteConnectionStatus = gcsDestination.check(gcsJsonNodeConfig);
-=======
         // TODO: use GcsDestination::check instead of writing our own custom logic to check perms
         // this is not currently possible because using the Storage class to check perms requires
         // a service account key, and the GCS destination does not accept a Service Account Key,
         // only an HMAC key
         final AirbyteConnectionStatus airbyteConnectionStatus = checkStorageIamPermissions(config);
->>>>>>> 395cb7e2
         if (Status.FAILED == airbyteConnectionStatus.getStatus()) {
           return new AirbyteConnectionStatus().withStatus(Status.FAILED).withMessage(airbyteConnectionStatus.getMessage());
         }
@@ -167,11 +158,37 @@
   }
 
   protected BigQuery getBigQuery(final JsonNode config) {
-<<<<<<< HEAD
     return BigQuerySecurityFactory.createClient(config);
   }
 
-
+    try {
+      final BigQueryOptions.Builder bigQueryBuilder = BigQueryOptions.newBuilder();
+      ServiceAccountCredentials credentials = null;
+      if (BigQueryUtils.isUsingJsonCredentials(config)) {
+        // handle the credentials json being passed as a json object or a json object already serialized as
+        // a string.
+        credentials = getServiceAccountCredentials(config);
+      }
+      return bigQueryBuilder
+          .setProjectId(projectId)
+          .setCredentials(!isNull(credentials) ? credentials : ServiceAccountCredentials.getApplicationDefault())
+          .build()
+          .getService();
+    } catch (final IOException e) {
+      throw new RuntimeException(e);
+    }
+  }
+
+
+  private ServiceAccountCredentials getServiceAccountCredentials(final JsonNode config) throws IOException {
+    final ServiceAccountCredentials credentials;
+    final String credentialsString = config.get(BigQueryConsts.CONFIG_CREDS).isObject()
+        ? Jsons.serialize(config.get(BigQueryConsts.CONFIG_CREDS))
+        : config.get(BigQueryConsts.CONFIG_CREDS).asText();
+    credentials = ServiceAccountCredentials
+        .fromStream(new ByteArrayInputStream(credentialsString.getBytes(Charsets.UTF_8)));
+    return credentials;
+  }
 
   /**
    * Strategy:
@@ -192,38 +209,6 @@
    * @param catalog - schema of the incoming messages.
    * @return consumer that writes singer messages to the database.
    */
-=======
-    final String projectId = config.get(BigQueryConsts.CONFIG_PROJECT_ID).asText();
-
-    try {
-      final BigQueryOptions.Builder bigQueryBuilder = BigQueryOptions.newBuilder();
-      ServiceAccountCredentials credentials = null;
-      if (BigQueryUtils.isUsingJsonCredentials(config)) {
-        // handle the credentials json being passed as a json object or a json object already serialized as
-        // a string.
-        credentials = getServiceAccountCredentials(config);
-      }
-      return bigQueryBuilder
-          .setProjectId(projectId)
-          .setCredentials(!isNull(credentials) ? credentials : ServiceAccountCredentials.getApplicationDefault())
-          .build()
-          .getService();
-    } catch (final IOException e) {
-      throw new RuntimeException(e);
-    }
-  }
-
-  private ServiceAccountCredentials getServiceAccountCredentials(final JsonNode config) throws IOException {
-    final ServiceAccountCredentials credentials;
-    final String credentialsString = config.get(BigQueryConsts.CONFIG_CREDS).isObject()
-        ? Jsons.serialize(config.get(BigQueryConsts.CONFIG_CREDS))
-        : config.get(BigQueryConsts.CONFIG_CREDS).asText();
-    credentials = ServiceAccountCredentials
-        .fromStream(new ByteArrayInputStream(credentialsString.getBytes(Charsets.UTF_8)));
-    return credentials;
-  }
-
->>>>>>> 395cb7e2
   @Override
   public AirbyteMessageConsumer getConsumer(final JsonNode config,
       final ConfiguredAirbyteCatalog catalog,
@@ -286,16 +271,13 @@
     return namingResolver.getRawTableName(streamName);
   }
 
-<<<<<<< HEAD
-  protected AirbyteMessageConsumer getRecordConsumer(final Map<AirbyteStreamNameNamespacePair, AbstractBigQueryUploader<?>> writeConfigs,
-      final Consumer<AirbyteMessage> outputRecordCollector) {
-=======
   private AirbyteMessageConsumer getStandardRecordConsumer(final JsonNode config,
                                                            final ConfiguredAirbyteCatalog catalog,
                                                            final Consumer<AirbyteMessage> outputRecordCollector)
       throws IOException {
     final Map<AirbyteStreamNameNamespacePair, AbstractBigQueryUploader<?>> writeConfigs = getUploaderMap(config, catalog);
->>>>>>> 395cb7e2
+  protected AirbyteMessageConsumer getRecordConsumer(final Map<AirbyteStreamNameNamespacePair, AbstractBigQueryUploader<?>> writeConfigs,
+      final Consumer<AirbyteMessage> outputRecordCollector) {
     return new BigQueryRecordConsumer(writeConfigs, outputRecordCollector);
   }
 
