--- conflicted
+++ resolved
@@ -2,11 +2,8 @@
 # Copyright (c) 2021 Airbyte, Inc., all rights reserved.
 #
 
-<<<<<<< HEAD
 from typing import List
 
-=======
->>>>>>> d65b8f98
 import airbyte_api_client
 import click
 from airbyte_api_client.api import workspace_api
@@ -36,7 +33,6 @@
     ctx.obj["WORKSPACE_ID"] = workspace_id
 
 
-<<<<<<< HEAD
 def add_commands_to_octavia():
     for command in AVAILABLE_COMMANDS:
         octavia.add_command(command)
@@ -45,16 +41,6 @@
 @octavia.command(help="Scaffolds a local project directories.")
 def init():
     raise click.ClickException("The init command is not yet implemented.")
-=======
-@octavia.command(help="Scaffolds a local project directories.")
-def init() -> None:
-    raise click.ClickException("The init command is not yet implemented.")
-
-
-@octavia.command(name="list", help="List existing resources on the Airbyte instance.")
-def _list() -> None:
-    raise click.ClickException("The list command is not yet implemented.")
->>>>>>> d65b8f98
 
 
 @octavia.command(name="import", help="Import an existing resources from the Airbyte instance.")
@@ -74,11 +60,7 @@
 
 @octavia.command(help="Delete resources")
 def delete() -> None:
-<<<<<<< HEAD
     raise click.ClickException("The delete command is not yet implemented.")
 
 
-add_commands_to_octavia()
-=======
-    raise click.ClickException("The delete command is not yet implemented.")
->>>>>>> d65b8f98
+add_commands_to_octavia()